--- conflicted
+++ resolved
@@ -5,11 +5,7 @@
 #include <ATen/Parallel.h>
 #include <ATen/core/Tensor.h>
 #include <ATen/native/TensorFactories.h>
-<<<<<<< HEAD
 #include <ATen/native/quantized/affine_quantizer.h>
-#include <ATen/native/utils/Allocator.h>
-=======
->>>>>>> c4b9f3bf
 #include <ATen/quantized/QTensorImpl.h>
 #include <c10/core/Allocator.h>
 #include <c10/core/CPUAllocator.h>
@@ -65,7 +61,6 @@
   return static_cast<QTensorImpl*>(self.unsafeGetTensorImpl());
 }
 
-<<<<<<< HEAD
 #ifdef USE_PYTORCH_QNNPACK
 
 // QNNPACK can access up to 8 bytes beyond the beginning of the tensor's storage
@@ -79,9 +74,6 @@
 #endif
 
 inline Tensor new_qtensor(
-=======
-inline Tensor new_qtensor_cpu(
->>>>>>> c4b9f3bf
     IntArrayRef sizes,
     const TensorOptions& options,
     QuantizerPtr quantizer) {
