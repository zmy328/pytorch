#include <ATen/ATen.h>
#include <ATen/Parallel.h>
#include <ATen/quantized/Quantizer.h>
#include <c10/core/Allocator.h>
#include <c10/core/CPUAllocator.h>
#include <ATen/Dispatch.h>
#include <ATen/NativeFunctions.h>
#include <ATen/native/TensorFactories.h>
#include <ATen/native/utils/Allocator.h>
#include <ATen/quantized/QTensorImpl.h>
#include <ATen/core/Tensor.h>
#include <typeinfo>
#include <cmath>

#ifdef USE_FBGEMM
#include <fbgemm/QuantUtils.h>
#endif
#ifdef __ARM_NEON__
#include <arm_neon.h>
#endif

namespace at {

// Note: this is not a native function as Quantizer is not exposed to python yet
QuantizerPtr Tensor::quantizer() const {
  // This is a terrible hack to emulate what VariableType is doing
  at::AutoNonVariableTypeMode non_var_type_mode(true);
  return get_qtensorimpl(*this)->quantizer();
}

void checkFloatCPUTensor(std::string fn_name, Tensor t) {
  TORCH_CHECK(
      t.scalar_type() == kFloat,
      fn_name,
      " expects a Float Tensor.");
  TORCH_CHECK(
      t.device() == kCPU,
      fn_name,
      " expects a CPU Tensor.");
}

template <typename T>
void checkQuantizedCPUTensor(std::string fn_name, Tensor t) {
  TORCH_CHECK(t.is_quantized(),
           fn_name,
           " expects a quantized Tensor.");
  TORCH_CHECK(t.scalar_type() == caffe2::TypeMeta::Make<T>(),
           fn_name,
           " expects a ",
           caffe2::TypeMeta::Make<T>(),
           " Tensor");
  TORCH_CHECK(t.device() == kCPU,
           fn_name,
           " expects a CPU quantized Tensor");
}

template <typename T>
void checkZeroPoint(std::string fn_name, int64_t zero_point) {
  TORCH_CHECK(zero_point <= std::numeric_limits<T>::max(),
              fn_name,
              " zero_point ",
              zero_point,
              " is out of range.");
  TORCH_CHECK(zero_point >= std::numeric_limits<T>::min(),
              fn_name,
              " zero_point ",
              zero_point,
              " is out of range.");
}

template <typename T>
void checkZeroPoints(std::string fn_name, Tensor zero_points) {
  auto zero_points_data = zero_points.data_ptr<int64_t>();
  for (size_t i = 0; i < zero_points.numel(); ++i) {
    TORCH_CHECK(zero_points_data[i] <= std::numeric_limits<T>::max(),
                fn_name,
                "zero_point",
                i,
                "is out of range.");
    TORCH_CHECK(zero_points_data[i] >= std::numeric_limits<T>::min(),
                fn_name,
                "zero_point",
                i,
                "is out of range.");
  }
}

#ifdef USE_FBGEMM
// Note: quantize_val is only explicitly used in test outside of this file
template <typename T>
T quantize_val(double scale, int64_t zero_point, float value) {
  // Internally, fbgemm::Quantize uses std::nearbyint.
  // std::nearbyint results in nearest integer value according to the current
  // rounding mode and the default rounding mode is rounds to even in half-way
  // cases in most popular processor architectures like x86 and ARM. This is
  // typically faster than an alternatives like std::round that rounds half-way
  // cases away from zero, and can be consistent with SIMD implementations for
  // example in x86 using _mm512_cvtps_epi32 or mm512_round_ps with
  // _MM_FROUND_CUR_DIRECTION option that also follow the current rounding mode.
  int32_t qvalue;
  qvalue = fbgemm::Quantize<typename T::underlying>(
      value,
      static_cast<int32_t>(zero_point),
      static_cast<double>(scale),
      /*result_precision=*/CHAR_BIT * sizeof(typename T::underlying));
  return static_cast<T>(qvalue);
}

template <typename T, int precision>
void quantize_vec(double scale, int64_t zero_point, const float *src, T *dst, size_t count) {
  fbgemm::Quantize<typename T::underlying>(
    src,
    (typename T::underlying*)dst,
    count,
    fbgemm::TensorQuantizationParams{(float)scale, (int32_t)zero_point, precision}
  );
}

template <typename T>
Tensor quantize_tensor(Tensor rtensor, Tensor qtensor, double scale, int64_t zero_point) {
  auto fn_name = "quantize_tensor";
  checkFloatCPUTensor(fn_name, rtensor);
  checkQuantizedCPUTensor<T>(fn_name, qtensor);
  checkZeroPoint<typename T::underlying>(fn_name, zero_point);
  const float* rd = rtensor.data_ptr<float>();
  auto qd = reinterpret_cast<typename T::underlying*>(qtensor.data_ptr<T>());
  fbgemm::TensorQuantizationParams qparams;
  qparams.scale = scale;
  qparams.zero_point = zero_point;
  qparams.precision = CHAR_BIT * sizeof(typename T::underlying);
  int num_tasks = at::get_num_threads();
  at::parallel_for(0, num_tasks, 1, [&](int64_t begin, int64_t end) {
    for (int task_id = begin; task_id < end; ++task_id) {
      fbgemm::Quantize<typename T::underlying>(
          rd, /*src=*/
          qd, /*dst=*/
          rtensor.numel(), /*len*/
          qparams, /*qparams=*/
          task_id, /*thread_id*/
          num_tasks /*num_threads*/);
    }
  });
  return qtensor;
}

template <typename T>
inline float dequantize_val(double scale, int64_t zero_point, T value) {
  fbgemm::TensorQuantizationParams qparams;
  qparams.scale = static_cast<float>(scale);
  qparams.zero_point = static_cast<int32_t>(zero_point);
  return fbgemm::Dequantize<typename T::underlying>(value.val_, qparams);
}

template <typename T>
Tensor dequantize_tensor(Tensor qtensor, Tensor rtensor, double scale, int64_t zero_point) {
  auto fn_name = "dequantize_tensor";
  checkFloatCPUTensor(fn_name, rtensor);
  checkQuantizedCPUTensor<T>(fn_name, qtensor);
  checkZeroPoint<typename T::underlying>(fn_name, zero_point);
  const auto* qd = reinterpret_cast<const typename T::underlying*>(qtensor.data_ptr<T>());
  fbgemm::TensorQuantizationParams qparams;
  qparams.scale = scale;
  qparams.zero_point = zero_point;
  qparams.precision = CHAR_BIT * sizeof(typename T::underlying);
  float* rd = rtensor.data_ptr<float>();
  int num_tasks = at::get_num_threads();
  at::parallel_for(0, num_tasks, 1, [&](int64_t begin, int64_t end) {
    for (int task_id = begin; task_id < end; ++task_id) {
      fbgemm::Dequantize<typename T::underlying>(
          qd, /*src=*/
          rd, /*dst=*/
          qtensor.numel(), /*len=*/
          qparams, /*qparams=*/
          task_id, /*thread_id*/
          num_tasks /*num_threads*/);
    }
  });
  return rtensor;
}
#else  // USE_FBGEMM

#if defined(__ANDROID__) && !defined(__NDK_MAJOR__)
template <class T>
inline float Round(const float x) {
  return ::nearbyintf(x);
}
inline double Round(const double x) {
  return ::nearbyint(x);
}
#else
template <class T>
inline T Round(const T x) {
  return std::nearbyint(x);
}
#endif

template <typename T>
T quantize_val(double scale, int64_t zero_point, float value) {
  // std::nearbyint results in nearest integer value according to the current
  // rounding mode and the default rounding mode is rounds to even in half-way
  // cases in most popular processor architectures like x86 and ARM. This is
  // typically faster than an alternatives like std::round that rounds half-way
  // cases away from zero, and can be consistent with SIMD implementations for
  // example in x86 using _mm512_cvtps_epi32 or mm512_round_ps with
  // _MM_FROUND_CUR_DIRECTION option that also follow the current rounding mode.
  int64_t qvalue;
  constexpr int64_t qmin = std::numeric_limits<typename T::underlying>::min();
  constexpr int64_t qmax = std::numeric_limits<typename T::underlying>::max();
  qvalue = static_cast<int64_t>(Round(value / scale + zero_point));
  qvalue = std::max<int64_t>(qvalue, qmin);
  qvalue = std::min<int64_t>(qvalue, qmax);
  return static_cast<T>(qvalue);
}

template <typename T, int precision>
void quantize_vec(double scale, int64_t zero_point, const float *src, T *dst, size_t count) {
  checkZeroPoint<typename T::underlying>("quantize_val", zero_point);
  for (int64_t i = 0; i < count; ++i) {
    dst[i] = quantize_val<T>(scale, zero_point, src[i]);
  }
}

// TODO combine this with quantize_val once the numerics for ARM are aligned with it
inline uint8_t quantize_val_arm(const float scale, const int32_t zero_point, const float value) {
  const int32_t qmin = std::numeric_limits<uint8_t>::min();
  const int32_t qmax = std::numeric_limits<uint8_t>::max();
  auto r = zero_point + static_cast<int32_t>(Round(value / scale));
  r = std::max(r, qmin);
  r = std::min(r, qmax);
  return static_cast<uint8_t>(r);
}

#ifdef __ARM_NEON__
// Generic template defaults to naive quantize implementation
template <typename T>
void quantize_tensor_arm(
    const float* in,
    Tensor qtensor,
    const int64_t N,
    const float scale,
    const int32_t zero_point) {
  auto out = qtensor.data_ptr<T>();
  for (int i = 0; i < N; ++i) {
    out[i] = quantize_val<T>(scale, zero_point, in[i]);
  }
}

// Specialized implementation from caffe2::Int8Quantize.
// There may be slight accuracy difference between this and implementation of quantize_val
// TODO Update quantize_tensor_arm implementation to follow quantize_val,
// i.e. f = Round(value/scale + zero_point)
// TODO Make quantize_tensor_arm work for other datatypes too (int8, int32).
template <>
void quantize_tensor_arm<c10::quint8>(
    const float* in,
    Tensor qtensor,
    const int64_t N,
    const float scale,
    const int32_t zero_point) {
  const float inv_scale = 1.0f / scale;
  uint32_t i = 0;
  auto out = (uint8_t*)qtensor.data_ptr<c10::quint8>();
  const float32x4_t vinv_scale = vdupq_n_f32(inv_scale);
  // magic float and magic int to take care of rounding
  // int magic_round(float f): interpret_int32(f + 12582912.0f) - 0x4B400000
  // Some detail:
  // 12582912.0f is 2**23 + 2**22. The trick is based on the fact that when you
  // add a small number to a large number, the result rounds to the precision of
  // the least significant bit of the large number. For IEEE-754
  // single-precision number mantissa has 23 bits, and adding 2**23 would cause
  // rounding to the nearest even integer. The we cast to int and subtract the
  // same number (0x4B400000 is the integer representation of 12582912.0f) to
  // get only the mantissa. This works if -2**22 < x < 2**22, but preserves the
  // sign for negative numbers.
  const int32x4_t voffset = vdupq_n_s32(zero_point - 0x4B400000);
  const float32x4_t vmagic_float = vdupq_n_f32(12582912.0f);
  for (i = 0; i + 8 < N; i += 8) {
    const float32x4_t vin0123 = vld1q_f32(in);
    in += 4;
    const float32x4_t vin4567 = vld1q_f32(in);
    in += 4;
    const int32x4_t vraw0123 = vaddq_s32(
        voffset,
        vreinterpretq_s32_f32(
            vaddq_f32(vmagic_float, vmulq_f32(vin0123, vinv_scale))));
    const int32x4_t vraw4567 = vaddq_s32(
        voffset,
        vreinterpretq_s32_f32(
            vaddq_f32(vmagic_float, vmulq_f32(vin4567, vinv_scale))));
    const int16x8_t vraw01234567 =
        vcombine_s16(vqmovn_s32(vraw0123), vqmovn_s32(vraw4567));
    const uint8x8_t vout01234567 = vqmovun_s16(vraw01234567);
    vst1_u8(out, vout01234567);
    out += 8;
  }
  for (; i < N; ++i) {
    (*out++) = quantize_val_arm(scale, zero_point, (*in++));
  }
}
#endif // __ARM_NEON__

template <typename T>
Tensor quantize_tensor(Tensor rtensor, Tensor qtensor, double scale, int64_t zero_point) {
  auto fn_name = "quantize_tensor";
  checkFloatCPUTensor(fn_name, rtensor);
  checkQuantizedCPUTensor<T>(fn_name, qtensor);
  checkZeroPoint<typename T::underlying>(fn_name, zero_point);
  TORCH_CHECK(rtensor.is_contiguous(), "Float tensor should be contiguous");
  const float* const rdata = rtensor.data_ptr<float>();
  // If QEngine is set to QNNPACK, use caffe2 specialized Int8Quantize implementation on ARM
#if defined(__ARM_NEON__)
  if (at::globalContext().qEngine() == at::QEngine::QNNPACK) {
    quantize_tensor_arm<T>(rdata, qtensor, rtensor.numel(), scale, zero_point);
    return qtensor;
  }
#endif
  auto qdata = qtensor.data_ptr<T>();
  auto numel = rtensor.numel();
  for (int i = 0; i < numel; ++i) {
    qdata[i] = quantize_val<T>(scale, zero_point, rdata[i]);
  }
  return qtensor;
}

template <typename T>
CAFFE2_API float dequantize_val(double scale, int64_t zero_point, T value) {
  // We need to convert the qint8 value to float to ensure the subtraction
  // subexpression returns a float
  return (static_cast<float>(value.val_) - zero_point) * scale;
}

template <typename T>
Tensor dequantize_tensor(Tensor qtensor, Tensor rtensor, double scale, int64_t zero_point) {
  auto fn_name = "dequantize_tensor";
  checkFloatCPUTensor(fn_name, rtensor);
  checkQuantizedCPUTensor<T>(fn_name, qtensor);
  checkZeroPoint<typename T::underlying>(fn_name, zero_point);
  const auto* qd = qtensor.data_ptr<T>();
  float* rd = rtensor.data_ptr<float>();
  auto numel = qtensor.numel();
  for (auto i = 0; i < numel; ++i) {
    rd[i] = dequantize_val<T>(scale, zero_point, qd[i]);
  }
  return rtensor;
}
#endif  // USE_FBGEMM

template <typename SRC_T, typename DST_T>
DST_T requantize_val(double src_scale, int64_t src_zero_point,
                     double dst_scale, int64_t dst_zero_point,
                     SRC_T src) {
  const auto dq = dequantize_val<SRC_T>(src_scale, src_zero_point, src);
  return quantize_val<DST_T>(dst_scale, dst_zero_point, dq);
}

template <typename DST_T>
DST_T requantize_from_int(double multiplier, int64_t zero_point, int64_t src) {
  int64_t quantize_down =
      zero_point + lrintf(src * static_cast<float>(multiplier));
  int32_t min = std::numeric_limits<typename DST_T::underlying>::min();
  int32_t max = std::numeric_limits<typename DST_T::underlying>::max();
  return static_cast<DST_T>(
      std::min<int64_t>(std::max<int64_t>(quantize_down, min), max));
}

template CAFFE2_API qint8 quantize_val<qint8>(double scale, int64_t zero_point, float value);
template CAFFE2_API quint8 quantize_val<quint8>(double scale, int64_t zero_point, float value);
template CAFFE2_API qint32 quantize_val<qint32>(double scale, int64_t zero_point, float value);
template CAFFE2_API void quantize_vec<c10::qint8>(double scale, int64_t zero_point, const float *src, c10::qint8 *dst, size_t count);
template CAFFE2_API void quantize_vec<c10::quint8>(double scale, int64_t zero_point, const float *src, c10::quint8 *dst, size_t count);
template CAFFE2_API void quantize_vec<c10::qint32, 32>(double scale, int64_t zero_point, const float *src, c10::qint32 *dst, size_t count);
template CAFFE2_API Tensor quantize_tensor<qint8>(Tensor rtensor, Tensor qtensor, double scale, int64_t zero_point);
template CAFFE2_API Tensor quantize_tensor<quint8>(Tensor rtensor, Tensor qtensor, double scale, int64_t zero_point);
template CAFFE2_API Tensor quantize_tensor<qint32>(Tensor rtensor, Tensor qtensor, double scale, int64_t zero_point);

template CAFFE2_API float dequantize_val<qint8>(double scale, int64_t zero_point, qint8 value);
template CAFFE2_API float dequantize_val<quint8>(double scale, int64_t zero_point, quint8 value);
template CAFFE2_API float dequantize_val<qint32>(double scale, int64_t zero_point, qint32 value);
template CAFFE2_API Tensor dequantize_tensor<qint8>(Tensor rtensor, Tensor qtensor, double scale, int64_t zero_point);
template CAFFE2_API Tensor dequantize_tensor<quint8>(Tensor rtensor, Tensor qtensor, double scale, int64_t zero_point);
template CAFFE2_API Tensor dequantize_tensor<qint32>(Tensor rtensor, Tensor qtensor, double scale, int64_t zero_point);

template CAFFE2_API qint8 requantize_val<qint8, qint8>(double, int64_t, double, int64_t, qint8);
template CAFFE2_API quint8 requantize_val<qint8, quint8>(double, int64_t, double, int64_t, qint8);
template CAFFE2_API qint32 requantize_val<qint8, qint32>(double, int64_t, double, int64_t, qint8);
template CAFFE2_API qint8 requantize_val<quint8, qint8>(double, int64_t, double, int64_t, quint8);
template CAFFE2_API quint8 requantize_val<quint8, quint8>(double, int64_t, double, int64_t, quint8);
template CAFFE2_API qint32 requantize_val<quint8, qint32>(double, int64_t, double, int64_t, quint8);
template CAFFE2_API qint8 requantize_val<qint32, qint8>(double, int64_t, double, int64_t, qint32);
template CAFFE2_API quint8 requantize_val<qint32, quint8>(double, int64_t, double, int64_t, qint32);
template CAFFE2_API qint32 requantize_val<qint32, qint32>(double, int64_t, double, int64_t, qint32);

template CAFFE2_API qint8 requantize_from_int<qint8>(double, int64_t, int64_t);
template CAFFE2_API quint8
requantize_from_int<quint8>(double, int64_t, int64_t);
template CAFFE2_API qint32
requantize_from_int<qint32>(double, int64_t, int64_t);

// TODO: add fbgemm for per channel
template <typename T>
Tensor quantize_tensor_per_channel_affine(Tensor rtensor,
                                          Tensor qtensor,
                                          Tensor scales,
                                          Tensor zero_points,
                                          int64_t axis) {
  auto fn_name = "quantize_tensor_per_channel_affine";
  checkFloatCPUTensor(fn_name, rtensor);
  checkQuantizedCPUTensor<T>(fn_name, qtensor);
  checkZeroPoints<typename T::underlying>(fn_name, zero_points);
  TORCH_CHECK(0 <= axis && axis < rtensor.dim(), "Channel axis out of range in per channel affine quantization.");
  int64_t batches = size_to_dim_(axis, rtensor.sizes());
  int64_t elements_per_channel = size_from_dim_(axis + 1, rtensor.sizes());
  int64_t channel = rtensor.size(axis);
  auto scales_data = scales.data_ptr<double>();
  auto zero_points_data = zero_points.data_ptr<int64_t>();
  TORCH_CHECK(channel == int64_t(scales.numel()),
              "length of scales must equal to channel");
  TORCH_CHECK(channel == int64_t(zero_points.numel()),
              "length of zero_points must equal to channel");
  const float* rdata = rtensor.data_ptr<float>();
  auto qdata = qtensor.data_ptr<T>();
  for (auto b = 0; b < batches; ++b) {
    for (auto c = 0; c < channel; ++c) {
      for (auto e = 0; e < elements_per_channel; ++e) {
        auto i = b * channel * elements_per_channel + c * elements_per_channel + e;
        qdata[i] = quantize_val<T>(scales_data[c], zero_points_data[c], rdata[i]);
      }
    }
  }
  return qtensor;
}

template <typename T>
Tensor dequantize_tensor_per_channel_affine(Tensor qtensor,
                                            Tensor rtensor,
                                            Tensor scales,
                                            Tensor zero_points,
                                            int64_t axis) {
  auto fn_name = "dequantize_tensor_per_channel_affine";
  checkFloatCPUTensor(fn_name, rtensor);
  checkQuantizedCPUTensor<T>(fn_name, qtensor);
  checkZeroPoints<typename T::underlying>(fn_name, zero_points);
  TORCH_CHECK(0 <= axis && axis < qtensor.dim(),
              "Channel axis out of range in per channel affine dequantization.");
  int64_t batches = size_to_dim_(axis, rtensor.sizes());
  int64_t elements_per_channel = size_from_dim_(axis + 1, rtensor.sizes());
  int64_t channel = rtensor.size(axis);
  auto scales_data = scales.data_ptr<double>();
  auto zero_points_data = zero_points.data_ptr<int64_t>();
  TORCH_CHECK(channel == int64_t(scales.numel()),
              "length of scales must equal to channel");
  TORCH_CHECK(channel == int64_t(zero_points.numel()),
              "length of zero_points must equal to channel");
  const auto* qd = qtensor.data_ptr<T>();
  float* rd = rtensor.data_ptr<float>();
  for (auto b = 0; b < batches; ++b) {
    for (auto c = 0; c < channel; ++c) {
      for (auto e = 0; e < elements_per_channel; ++e) {
        auto i = b * channel * elements_per_channel + c * elements_per_channel + e;
        // We need to convert the qint8 value to float to ensure the subtraction
        // subexpression returns a float
        rd[i] = (static_cast<float>(qd[i].val_) - zero_points_data[c]) * scales_data[c];
      }
    }
  }
  return rtensor;
}

QuantizerPtr make_per_tensor_affine_quantizer(
    double scale,
    int64_t zero_point,
    ScalarType scalar_type) {
  return c10::make_intrusive<PerTensorAffineQuantizer>(scalar_type,
      scale, zero_point);
}

QuantizerPtr make_per_channel_affine_quantizer(
    const Tensor& scales,
    const Tensor& zero_points,
    int64_t axis,
    ScalarType scalar_type) {
  TORCH_CHECK(scales.dim() == 1, "scale tensor must have dimension 1");
  TORCH_CHECK(
      zero_points.dim() == 1, "zero_points tensor must have dimension 1");
  TORCH_CHECK(
      scales.numel() == zero_points.numel(),
      "number of elements in scales and zero_points must match");
  TORCH_CHECK(
      isFloatingType(scales.scalar_type()),
      "scale tensor must be floating point");
  TORCH_CHECK(
      isIntegralType(zero_points.scalar_type(), false /*includeBool*/),
      "zero_points tensor must have integral type");
  Tensor scales_double = scales.to(kDouble).contiguous();
  Tensor zero_points_int64 = zero_points.to(kLong).contiguous();
  return c10::make_intrusive<PerChannelAffineQuantizer>(scalar_type,
                                                        scales_double, zero_points_int64,
                                                        axis);
}

QTensorImpl* get_qtensorimpl(const Tensor& self) {
  TORCH_CHECK(
      !self.requires_grad(),
      "quantized tensors do not support autograd");
  TORCH_INTERNAL_ASSERT(self.is_quantized(), "get_qtensorimpl: not a quantized tensor");
  return static_cast<QTensorImpl*>(self.unsafeGetTensorImpl());
}

<<<<<<< HEAD
inline Tensor new_qtensor(
=======
#ifdef USE_PYTORCH_QNNPACK

// QNNPACK can access up to 8 bytes beyond the beginning of the tensor's storage
// boundary which does trigger ASAN, and can result in a segfault if the memory falls
// on a different page out of the process's address space.
// Here we define a custom allocator that allocates the extra storage required to keep
// this behavior safe.  This same allocator can be used for FBGEMM as well.

using QAllocator = native::GuardingAllocator<8u, 0u>;

#endif

inline Tensor new_qtensor_cpu(
>>>>>>> 3e3498cf
    IntArrayRef sizes,
    const TensorOptions& options,
    QuantizerPtr quantizer) {
  AT_ASSERT(options.device().is_cpu());

  auto memory_format = options.memory_format_opt().value_or(MemoryFormat::Contiguous);

<<<<<<< HEAD
  #ifdef USE_PYTORCH_QNNPACK
    if (at::globalContext().qEngine() == at::QEngine::QNNPACK) {
      allocator = c10::GetDefaultMobileCPUAllocator();
    }
  #endif
=======
  at::Allocator* allocator = at::getCPUAllocator();

#ifdef USE_PYTORCH_QNNPACK
  if (at::globalContext().qEngine() == at::QEngine::QNNPACK) {
    static QAllocator qallocator;
    allocator = &qallocator;
  }
#endif
>>>>>>> 3e3498cf

  native::check_size_nonnegative(sizes);
  int64_t nelements = at::prod_intlist(sizes);
  auto dtype = options.dtype();
  TORCH_CHECK(isQIntType(typeMetaToScalarType(dtype)),
           "ScalarType is not supported in new_qtensor_cpu.");
  auto storage = c10::make_intrusive<StorageImpl>(
      dtype,
      nelements,
      allocator->allocate(nelements * dtype.itemsize()),
      allocator,
      /*resizable=*/true);
  auto tensor = detail::make_tensor<QTensorImpl>(
      storage, at::DispatchKeySet(at::DispatchKey::QuantizedCPU), quantizer);
  get_qtensorimpl(tensor)->set_sizes_contiguous(sizes);
  get_qtensorimpl(tensor)->empty_tensor_restride(memory_format);
  return tensor;
}

Tensor PerTensorAffineQuantizer::quantize(Tensor rtensor) {
  TORCH_CHECK(
      rtensor.scalar_type() == kFloat,
      "quantize only works on Float Tensor.");
  TORCH_CHECK(
      rtensor.device() == kCPU,
      "quantize only works for CPU backend right now.");
  // Here we need a std::intrusive_ptr<Quantizer>.. but actually "this" is the
  // quantizer that can be reused, so I'm using intrusive_from_this here
  Tensor qtensor = new_qtensor_cpu(
      rtensor.sizes(),
      rtensor.options().dtype(scalar_type_),
      intrusive_from_this());

  rtensor = rtensor.contiguous();
  AT_DISPATCH_QINT_TYPES(qtensor.scalar_type(), "quantize_tensor", [&]() {
    qtensor = quantize_tensor<scalar_t>(rtensor, qtensor, scale_, zero_point_);
  });
  return qtensor;
}

Tensor PerTensorAffineQuantizer::dequantize(Tensor qtensor) {
  TORCH_CHECK(qtensor.is_quantized(),
           "dequantize is only supported in quantized Tensor.");
  TORCH_CHECK(
      qtensor.device() == kCPU,
      "dequantize only works for CPU backend right now.");
  Tensor rtensor = at::empty(qtensor.sizes(), qtensor.options().dtype(at::kFloat));
  qtensor = qtensor.contiguous();

  AT_DISPATCH_QINT_TYPES(qtensor.scalar_type(), "dequantize_tensor", [&]() {
    rtensor = dequantize_tensor<scalar_t>(qtensor, rtensor, scale_, zero_point_);
  });

  return rtensor;
}

Tensor PerChannelAffineQuantizer::quantize(Tensor rtensor) {
  TORCH_CHECK(
      rtensor.scalar_type() == kFloat,
      "quantize only works on Float Tensor.");
  TORCH_CHECK(
      rtensor.device() == kCPU,
      "quantize only works for CPU backend right now.");
  // Here we need a std::intrusive_ptr<Quantizer>.. but actually "this" is the
  // quantizer that can be reused, so I'm using intrusive_from_this here
  Tensor qtensor = new_qtensor_cpu(
      rtensor.sizes(),
      rtensor.options().dtype(scalar_type_),
      intrusive_from_this());

  rtensor = rtensor.contiguous();
  AT_DISPATCH_QINT_TYPES(qtensor.scalar_type(),
                         "quantize_tensor_per_channel_affine",
                         [&]() {
    qtensor = quantize_tensor_per_channel_affine<scalar_t>(
        rtensor, qtensor, scales_, zero_points_, axis_);
  });
  return qtensor;
}

Tensor PerChannelAffineQuantizer::dequantize(Tensor qtensor) {
  TORCH_CHECK(qtensor.is_quantized(),
           "dequantize is only supported in quantized Tensor.");
  TORCH_CHECK(
      qtensor.device() == kCPU,
      "dequantize only works for CPU backend right now.");
  Tensor rtensor = at::empty(qtensor.sizes(), qtensor.options().dtype(at::kFloat));
  qtensor = qtensor.contiguous();

  AT_DISPATCH_QINT_TYPES(qtensor.scalar_type(),
                         "dequantize_tensor_per_channel_affine",
                         [&]() {
    rtensor = dequantize_tensor_per_channel_affine<scalar_t>(
        qtensor, rtensor, scales_, zero_points_, axis_);
  });

  return rtensor;
}

Quantizer::~Quantizer() {}

} // namespace at<|MERGE_RESOLUTION|>--- conflicted
+++ resolved
@@ -6,7 +6,6 @@
 #include <ATen/Dispatch.h>
 #include <ATen/NativeFunctions.h>
 #include <ATen/native/TensorFactories.h>
-#include <ATen/native/utils/Allocator.h>
 #include <ATen/quantized/QTensorImpl.h>
 #include <ATen/core/Tensor.h>
 #include <typeinfo>
@@ -506,23 +505,7 @@
   return static_cast<QTensorImpl*>(self.unsafeGetTensorImpl());
 }
 
-<<<<<<< HEAD
-inline Tensor new_qtensor(
-=======
-#ifdef USE_PYTORCH_QNNPACK
-
-// QNNPACK can access up to 8 bytes beyond the beginning of the tensor's storage
-// boundary which does trigger ASAN, and can result in a segfault if the memory falls
-// on a different page out of the process's address space.
-// Here we define a custom allocator that allocates the extra storage required to keep
-// this behavior safe.  This same allocator can be used for FBGEMM as well.
-
-using QAllocator = native::GuardingAllocator<8u, 0u>;
-
-#endif
-
 inline Tensor new_qtensor_cpu(
->>>>>>> 3e3498cf
     IntArrayRef sizes,
     const TensorOptions& options,
     QuantizerPtr quantizer) {
@@ -530,22 +513,13 @@
 
   auto memory_format = options.memory_format_opt().value_or(MemoryFormat::Contiguous);
 
-<<<<<<< HEAD
-  #ifdef USE_PYTORCH_QNNPACK
-    if (at::globalContext().qEngine() == at::QEngine::QNNPACK) {
-      allocator = c10::GetDefaultMobileCPUAllocator();
-    }
-  #endif
-=======
   at::Allocator* allocator = at::getCPUAllocator();
 
 #ifdef USE_PYTORCH_QNNPACK
   if (at::globalContext().qEngine() == at::QEngine::QNNPACK) {
-    static QAllocator qallocator;
-    allocator = &qallocator;
+    allocator = c10::GetDefaultMobileCPUAllocator();
   }
 #endif
->>>>>>> 3e3498cf
 
   native::check_size_nonnegative(sizes);
   int64_t nelements = at::prod_intlist(sizes);
