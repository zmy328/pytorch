#include <ATen/core/dispatch/Dispatcher.h>
#include <list>
#include <sstream>

namespace c10 {

namespace detail {

class RegistrationListenerList final {
public:
  std::function<void()> addListener(std::unique_ptr<OpRegistrationListener> listener) {
    listeners_.push_back(std::move(listener));
    auto delete_it = --listeners_.end();
    return [this, delete_it] {
        listeners_.erase(delete_it);
    };
  }

  void callOnOperatorRegistered(const OperatorHandle& op) {
    for (auto& listener : listeners_) {
      listener->onOperatorRegistered(op);
    }
  }

  void callOnOperatorDeregistered(const OperatorHandle& op) {
    for (auto& listener : listeners_) {
      listener->onOperatorDeregistered(op);
    }
  }
private:
  std::list<std::unique_ptr<OpRegistrationListener>> listeners_;
};
}

OpRegistrationListener::~OpRegistrationListener() {}

Dispatcher::Dispatcher()
: operators_()
, operatorLookupTable_()
, backendFallbackKernels_()
, backendsWithoutFallthrough_(DispatchKeySet::FULL)
, listeners_(std::make_unique<detail::RegistrationListenerList>())
, mutex_() {}

Dispatcher::~Dispatcher() {}

C10_EXPORT Dispatcher& Dispatcher::singleton() {
  static Dispatcher _singleton;
  return _singleton;
}

c10::optional<OperatorHandle> Dispatcher::findOp(const OperatorName& overload_name) {
  return operatorLookupTable_.read([&] (const ska::flat_hash_map<OperatorName, OperatorHandle>& operatorLookupTable) -> c10::optional<OperatorHandle> {
    auto found = operatorLookupTable.find(overload_name);
    if (found == operatorLookupTable.end()) {
      return c10::nullopt;
    }
    return found->second;
  });
}

c10::optional<OperatorHandle> Dispatcher::findSchema(const OperatorName& overload_name) {
  auto it = findOp(overload_name);
  if (it.has_value()) {
    if (it->hasSchema()) {
      return it;
    } else {
      return c10::nullopt;
    }
  } else {
    return it;
  }
}

OperatorHandle Dispatcher::findSchemaOrThrow(const char* name, const char* overload_name) {
  auto it = findSchema({name, overload_name});
  if (!it.has_value()) {
    // Check if we have ANYTHING; if that's the case, that means you're
    // missing schema
    auto it2 = findOp({name, overload_name});
    if (!it2.has_value()) {
      TORCH_CHECK(false, "Could not find schema for ", name, ".", overload_name);
    } else {
      TORCH_CHECK(false, "Could not find schema for ", name, ".", overload_name,
        " but we found an implementation; did you forget to def() the operator?");
    }
  }
  return it.value();
}

// Postcondition: caller is responsible for disposing of registration when they
// are done
OperatorHandle Dispatcher::findOrRegisterName_(const OperatorName& op_name) {
  const auto found = findOp(op_name);
  if (found != c10::nullopt) {
    return *found;
  }

  operators_.emplace_back(OperatorName(op_name));
  OperatorHandle handle(--operators_.end());
  operatorLookupTable_.write([&] (ska::flat_hash_map<OperatorName, OperatorHandle>& operatorLookupTable) {
    operatorLookupTable.emplace(op_name, handle);
  });

  return handle;
}

RegistrationHandleRAII Dispatcher::registerLibrary(std::string ns, std::string debug) {
  std::lock_guard<std::mutex> lock(mutex_);
  auto found = libraries_.find(ns);
  TORCH_CHECK(
    found == libraries_.end(),
    "Only a single TORCH_LIBRARY can be used to register the namespace ", ns,
    "; please put all of your definitions in a single TORCH_LIBRARY block.  "
    "If you were trying to specify implementations, consider using TORCH_LIBRARY_IMPL "
    "(which can be duplicated).  Previous registration of TORCH_LIBRARY was ",
    found->second, "; latest registration was ", debug
  );
  libraries_.emplace(ns, std::move(debug));
  return RegistrationHandleRAII([this, ns] {
    deregisterLibrary_(ns);
  });
}

void Dispatcher::deregisterLibrary_(const std::string& ns) {
  // we need a lock to avoid concurrent writes
  std::lock_guard<std::mutex> lock(mutex_);
  libraries_.erase(ns);
}

RegistrationHandleRAII Dispatcher::registerDef(FunctionSchema schema, std::string debug) {
  // we need a lock to avoid concurrent writes
  std::lock_guard<std::mutex> lock(mutex_);

  OperatorName op_name = schema.operator_name();
  auto op = findOrRegisterName_(op_name);

  if (op.operatorIterator_->def_count == 0) {
    // NB: registerSchema is not idempotent! Only do it once!
    op.operatorIterator_->op.registerSchema(std::move(schema), std::move(debug));
    listeners_->callOnOperatorRegistered(op);
  } else {
    checkSchemaCompatibility(op, schema, debug);
  }

  // NB: do not increment the counts until AFTER error checking
  ++op.operatorIterator_->def_count;
  ++op.operatorIterator_->def_and_impl_count;

  return RegistrationHandleRAII([this, op, op_name] {
    deregisterDef_(op, op_name);
  });
}

void Dispatcher::checkSchemaCompatibility(const OperatorHandle& op, const FunctionSchema& schema, const std::string& debug) {
  TORCH_CHECK(op.schema() == schema, "Tried to register multiple operators with the same name and the same overload name but different schemas: ", schema, " (", debug, ") vs ", op.schema(), " (", op.debug(), ")");
  if (schema.isDefaultAliasAnalysisKind()) {
    // [BACKWARDS COMPAT] If the *new* schema is the default alias analysis
    // kind, for BC, we will accept it.  If we don't accept it, most extensions
    // that override existing operators will stop working (as they generally did
    // not specify alias information).
  } else if (op.schema().isDefaultAliasAnalysisKind()) {
    // [BACKWARDS COMPAT] If you POST-FACTO specify a non-default alias analysis
    // kind after we already have a schema for a function, bong it in for BC
    // reasons.
    op.operatorIterator_->op.updateSchemaAliasAnalysis(schema.aliasAnalysis());
  } else {
    TORCH_CHECK(op.schema().aliasAnalysis() == schema.aliasAnalysis(),
      "Tried to define the schema for ", toString(op.operator_name()), " with different alias analysis kinds: ",
      toString(op.schema().aliasAnalysis()), " (", op.debug(), ") vs ", toString(schema.aliasAnalysis()), " (", debug, ")");
  }
}

void Dispatcher::deregisterDef_(const OperatorHandle& op, const OperatorName& op_name) {
  // we need a lock to avoid concurrent writes
  std::lock_guard<std::mutex> lock(mutex_);

  TORCH_INTERNAL_ASSERT(op.schema().operator_name() == op_name);

  // reduce def_count and actually deregister if no references left
  TORCH_INTERNAL_ASSERT(op.operatorIterator_->def_count > 0);
  TORCH_INTERNAL_ASSERT(op.operatorIterator_->def_and_impl_count > 0);

  --op.operatorIterator_->def_count;
  --op.operatorIterator_->def_and_impl_count;
  if (0 == op.operatorIterator_->def_count) {
    // note: call listeners *before* operator is removed, i.e. dispatcher is still valid for removed op
    // TODO: check that listeners are not relying on prepareForDeregistration()
    // invariant
    listeners_->callOnOperatorDeregistered(op);
    op.operatorIterator_->op.deregisterSchema();
  }

  cleanup(op, op_name);
}

RegistrationHandleRAII Dispatcher::registerImpl(
  OperatorName op_name,
  c10::optional<DispatchKey> dispatch_key,
  KernelFunction kernel,
  std::unique_ptr<FunctionSchema> inferred_function_schema,
  std::string debug
) {
  std::lock_guard<std::mutex> lock(mutex_);

  auto op = findOrRegisterName_(op_name);

  auto handle = op.operatorIterator_->op.registerKernel(dispatch_key, std::move(kernel), std::move(inferred_function_schema), std::move(debug));

  ++op.operatorIterator_->def_and_impl_count;

  return RegistrationHandleRAII([this, op, op_name, dispatch_key, handle] {
    deregisterImpl_(op, op_name, dispatch_key, handle);
  });
}

void Dispatcher::deregisterImpl_(const OperatorHandle& op, const OperatorName& op_name, c10::optional<DispatchKey> dispatch_key, std::list<impl::OperatorEntry::KernelEntry>::iterator handle) {
  std::lock_guard<std::mutex> lock(mutex_);

  op.operatorIterator_->op.deregisterKernel_(dispatch_key, handle);

  TORCH_INTERNAL_ASSERT(op.operator_name() == op_name);

  TORCH_INTERNAL_ASSERT(op.operatorIterator_->def_and_impl_count > 0);
  --op.operatorIterator_->def_and_impl_count;

  cleanup(op, op_name);
}

// Test if the operator entry is completely dead, and if so remove it completely
void Dispatcher::cleanup(const OperatorHandle& op, const OperatorName& op_name) {
  if (0 == op.operatorIterator_->def_and_impl_count) {
    // TODO: rename this to "assert deregistration invariants"
    op.operatorIterator_->op.prepareForDeregistration();
    operators_.erase(op.operatorIterator_);
    operatorLookupTable_.write([&] (ska::flat_hash_map<OperatorName, OperatorHandle>& operatorLookupTable) {
      operatorLookupTable.erase(op_name);
    });
  }
}

<<<<<<< HEAD
RegistrationHandleRAII Dispatcher::registerFallback(DispatchKey dispatchKey, KernelFunction kernel) {
  std::lock_guard<std::mutex> lock(mutex_);

=======
RegistrationHandleRAII Dispatcher::registerFallback(DispatchKey dispatchKey, KernelFunction kernel, std::string debug) {
>>>>>>> 30e7055e
  // TODO: fallbacks clobber each other completely unsafely, unlike regular
  // kernels
  backendFallbackKernels_.setKernel(dispatchKey, std::move(kernel));
  if (kernel.isFallthrough()) {
    backendsWithoutFallthrough_ = backendsWithoutFallthrough_.remove(dispatchKey);
  }

  return RegistrationHandleRAII([this, dispatchKey] {
    deregisterFallback_(dispatchKey);
  });
}

void Dispatcher::deregisterFallback_(DispatchKey dispatchKey) {
  std::lock_guard<std::mutex> lock(mutex_);

  backendFallbackKernels_.removeKernelIfExists(dispatchKey);
  backendsWithoutFallthrough_ = backendsWithoutFallthrough_.add(dispatchKey);
}


RegistrationHandleRAII Dispatcher::addRegistrationListener(std::unique_ptr<OpRegistrationListener> listener) {
  std::lock_guard<std::mutex> lock(mutex_);

  for (auto iter = operators_.begin(); iter != operators_.end(); ++iter) {
    if (iter->def_count > 0) {
      listener->onOperatorRegistered(OperatorHandle(iter));
    }
  }

  auto removeListener = listeners_->addListener(std::move(listener));
  return RegistrationHandleRAII([this, removeListener] {
      std::lock_guard<std::mutex> lock(mutex_);
      removeListener();
  });
}

[[noreturn]] void Dispatcher::reportError(const DispatchTable& dispatchTable, DispatchKey dispatchKey) {
  if (dispatchKey == DispatchKey::Undefined) {
    TORCH_CHECK(false,
          "There were no tensor arguments to this function (e.g., you passed an "
          "empty list of Tensors), but no fallback function is registered for schema ", dispatchTable.operatorName(),
          ".  This usually means that this function requires a non-empty list of Tensors.  "
          "Available functions are ", dispatchTable.listAllDispatchKeys())
  }

  const std::string dispatchKeyStr = toString(dispatchKey);
  TORCH_CHECK(false, "Could not run '", dispatchTable.operatorName(), "' with arguments",
          " from the '", dispatchKeyStr, "' backend. '",
          dispatchTable.operatorName(), "' is only available for these backends: ",
          dispatchTable.listAllDispatchKeys(), ".");
}

void Dispatcher::checkInvariants() const {
  for (const auto& op : operators_) {
    op.op.checkInvariants();
  }
  // NB: skip Undefined
  for (uint8_t i = 1; i < static_cast<uint8_t>(DispatchKey::NumDispatchKeys); i++) {
    auto k = static_cast<DispatchKey>(i);
    if (!backendsWithoutFallthrough_.has(k)) {
      const auto& kernel = backendFallbackKernels_[k];
      TORCH_INTERNAL_ASSERT(kernel.isFallthrough());
    }
  }
}

void Dispatcher::setManuallyBoxedKernelFor_(const OperatorHandle& op, KernelFunction::InternalBoxedKernelFunction* func) {
  op.operatorIterator_->op.setManuallyBoxedKernel_(func);
}

}<|MERGE_RESOLUTION|>--- conflicted
+++ resolved
@@ -239,13 +239,9 @@
   }
 }
 
-<<<<<<< HEAD
-RegistrationHandleRAII Dispatcher::registerFallback(DispatchKey dispatchKey, KernelFunction kernel) {
-  std::lock_guard<std::mutex> lock(mutex_);
-
-=======
 RegistrationHandleRAII Dispatcher::registerFallback(DispatchKey dispatchKey, KernelFunction kernel, std::string debug) {
->>>>>>> 30e7055e
+  std::lock_guard<std::mutex> lock(mutex_);
+
   // TODO: fallbacks clobber each other completely unsafely, unlike regular
   // kernels
   backendFallbackKernels_.setKernel(dispatchKey, std::move(kernel));
