/**
 * This file contains some general registration test cases.
 * More detailed test cases containing different APIs for registering kernels
 * are found in other files in this directory.
 */

#include <gtest/gtest.h>

// This file intentionally tests some deprecated APIs
#pragma GCC diagnostic push
#pragma GCC diagnostic ignored "-Wdeprecated-declarations"

#include <ATen/core/boxing/impl/test_helpers.h>
#include <ATen/core/op_registration/op_registration.h>
#include <ATen/core/Tensor.h>
#include <functional>

using c10::RegisterOperators;
using c10::OperatorKernel;
using c10::OperatorHandle;
using c10::Dispatcher;
using c10::IValue;
using c10::DispatchKey;
using at::Tensor;

namespace {

struct DummyKernel final : OperatorKernel {
  void operator()(Tensor) {}
};

struct MockKernel final : OperatorKernel {
  MockKernel(bool* called): called_(called) {}

  void operator()(Tensor) {
    *called_ = true;
  }
private:
  bool* called_;
};

TEST(OperatorRegistrationTest, whenRegisteringSameSchemaWithAliasAnalysisAfterRegisteringWithoutAliasAnalysis_thenCanBeCalled) {
  {
    auto registrar1 = c10::RegisterOperators().op("_test::dummy(Tensor dummy) -> ()", c10::RegisterOperators::options().kernel<DummyKernel>(c10::DispatchKey::CPUTensorId));
    // NB: this is OK right now for BC reasons
    // expectThrows<c10::Error>([&] {
      auto registrar2 = c10::RegisterOperators().op("_test::dummy(Tensor dummy) -> ()", c10::RegisterOperators::options().kernel<DummyKernel>(c10::DispatchKey::XLATensorId).aliasAnalysis(at::AliasAnalysisKind::PURE_FUNCTION));
    // }, "Tried to define the schema for _test::dummy multiple times without providing an explicit alias analysis kind");
  }
}

TEST(OperatorRegistrationTest, whenRegisteringSameSchemaWithoutAliasAnalysisAfterRegisteringWithAliasAnalysis_thenCanBeCalled) {
  {
    auto registrar1 = c10::RegisterOperators().op("_test::dummy(Tensor dummy) -> ()", c10::RegisterOperators::options().kernel<DummyKernel>(c10::DispatchKey::XLATensorId).aliasAnalysis(at::AliasAnalysisKind::PURE_FUNCTION));
    // NB: this is OK right now for BC reasons
    auto registrar2 = c10::RegisterOperators().op("_test::dummy(Tensor dummy) -> ()", c10::RegisterOperators::options().kernel<DummyKernel>(c10::DispatchKey::CPUTensorId));
  }
}

TEST(OperatorRegistrationTest, whenRegisteringSameSchemaWithSameAliasAnalysis_thenCanBeCalled) {
  auto registrar1 = c10::RegisterOperators().op("_test::dummy(Tensor dummy) -> ()", c10::RegisterOperators::options().kernel<DummyKernel>(c10::DispatchKey::CPUTensorId).aliasAnalysis(at::AliasAnalysisKind::PURE_FUNCTION));
  auto registrar2 = c10::RegisterOperators().op("_test::dummy(Tensor dummy) -> ()", c10::RegisterOperators::options().kernel<DummyKernel>(c10::DispatchKey::XLATensorId).aliasAnalysis(at::AliasAnalysisKind::PURE_FUNCTION));

  auto op = Dispatcher::singleton().findSchema({"_test::dummy", ""});
  ASSERT_TRUE(op.has_value());
  EXPECT_EQ(op->schema().aliasAnalysis(), at::AliasAnalysisKind::PURE_FUNCTION);
}

TEST(OperatorRegistrationTest, whenRegisteringSameSchemaWithNoAliasAnalysis_thenCanBeCalled) {
  auto registrar1 = c10::RegisterOperators().op("_test::dummy(Tensor dummy) -> ()", c10::RegisterOperators::options().kernel<DummyKernel>(c10::DispatchKey::CPUTensorId));
  auto registrar2 = c10::RegisterOperators().op("_test::dummy(Tensor dummy) -> ()", c10::RegisterOperators::options().kernel<DummyKernel>(c10::DispatchKey::XLATensorId));

  auto op = Dispatcher::singleton().findSchema({"_test::dummy", ""});
  ASSERT_TRUE(op.has_value());
  EXPECT_TRUE(op->schema().isDefaultAliasAnalysisKind());
  EXPECT_EQ(op->schema().aliasAnalysis(), at::AliasAnalysisKind::CONSERVATIVE);
}

TEST(OperatorRegistrationTest, whenRegisteringSameSchemaWithDifferentAliasAnalysis_thenShouldThrow) {
  auto registrar1 = c10::RegisterOperators().op("_test::dummy(Tensor dummy) -> ()", c10::RegisterOperators::options().kernel<DummyKernel>(c10::DispatchKey::CPUTensorId).aliasAnalysis(at::AliasAnalysisKind::PURE_FUNCTION));
  expectThrows<c10::Error>([] {
    auto registrar2 = c10::RegisterOperators().op("_test::dummy(Tensor dummy) -> ()", c10::RegisterOperators::options().kernel<DummyKernel>(c10::DispatchKey::XLATensorId).aliasAnalysis(at::AliasAnalysisKind::CONSERVATIVE));
  }, "Tried to define the schema for _test::dummy with different alias analysis kind");
}

TEST(OperatorRegistrationTest, whenRegisteringWithSchemaBeforeKernelInOptionsObject_thenCanBeCalled) {
  bool called = false;
  auto registrar = c10::RegisterOperators().op(c10::RegisterOperators::options().schema("_test::dummy(Tensor dummy) -> ()").catchAllKernel<MockKernel>(&called));

  auto op = Dispatcher::singleton().findSchema({"_test::dummy", ""});
  ASSERT_TRUE(op.has_value());
  EXPECT_FALSE(called);
  callOp(*op, dummyTensor(c10::DispatchKey::CUDATensorId));
  EXPECT_TRUE(called);
}

TEST(OperatorRegistrationTest, whenRegisteringWithSchemaAfterKernelInOptionsObject_thenCanBeCalled) {
  bool called = false;
  auto registrar = c10::RegisterOperators().op(c10::RegisterOperators::options().catchAllKernel<MockKernel>(&called).schema("_test::dummy(Tensor dummy) -> ()"));

  auto op = Dispatcher::singleton().findSchema({"_test::dummy", ""});
  ASSERT_TRUE(op.has_value());
  EXPECT_FALSE(called);
  callOp(*op, dummyTensor(c10::DispatchKey::CUDATensorId));
  EXPECT_TRUE(called);
}

TEST(OperatorRegistrationTest, whenRegisteringWithNameBeforeKernelInOptionsObject_thenCanBeCalled) {
  bool called = false;
  auto registrar = c10::RegisterOperators().op(c10::RegisterOperators::options().schema("_test::dummy").catchAllKernel<MockKernel>(&called));

  auto op = Dispatcher::singleton().findSchema({"_test::dummy", ""});
  ASSERT_TRUE(op.has_value());
  EXPECT_FALSE(called);
  callOp(*op, dummyTensor(c10::DispatchKey::CUDATensorId));
  EXPECT_TRUE(called);
}

TEST(OperatorRegistrationTest, whenRegisteringWithNameAfterKernelInOptionsObject_thenCanBeCalled) {
  bool called = false;
  auto registrar = c10::RegisterOperators().op(c10::RegisterOperators::options().catchAllKernel<MockKernel>(&called).schema("_test::dummy"));

  auto op = Dispatcher::singleton().findSchema({"_test::dummy", ""});
  ASSERT_TRUE(op.has_value());
  EXPECT_FALSE(called);
  callOp(*op, dummyTensor(c10::DispatchKey::CUDATensorId));
  EXPECT_TRUE(called);
}

TEST(OperatorRegistrationTest, whenRegisteringWithoutSchema_thenFails) {
  expectThrows<c10::Error>([] {
    c10::RegisterOperators().op(c10::RegisterOperators::options().catchAllKernel<DummyKernel>());
  }, "In operator registration: Tried to register an operator without specifying a schema or operator name.");
}

TEST(OperatorRegistrationTest, whenCallingOpWithWrongDispatchKey_thenFails) {
  auto registrar = c10::RegisterOperators().op("_test::dummy(Tensor dummy) -> ()", c10::RegisterOperators::options().kernel<DummyKernel>(c10::DispatchKey::CPUTensorId));

  auto op = Dispatcher::singleton().findSchema({"_test::dummy", ""});
  ASSERT_TRUE(op.has_value());
  expectThrows<c10::Error>([&] {
    callOp(*op, dummyTensor(c10::DispatchKey::CUDATensorId));
  }, "Could not run '_test::dummy' with arguments from the 'CUDATensorId'"
  " backend. '_test::dummy' is only available for these backends:"
  " [CPUTensorId].");
}

TEST(OperatorRegistrationTest, givenOpWithCatchallKernel_whenCallingOp_thenCallsCatchallKernel) {
  bool called = false;
  auto registrar = c10::RegisterOperators().op("_test::dummy(Tensor dummy) -> ()", c10::RegisterOperators::options().catchAllKernel<MockKernel>(&called));

  auto op = Dispatcher::singleton().findSchema({"_test::dummy", ""});
  ASSERT_TRUE(op.has_value());
  EXPECT_FALSE(called);
  callOp(*op, dummyTensor(c10::DispatchKey::CUDATensorId));
  EXPECT_TRUE(called);
}

// TODO Rewrite (since this is now allowed) and reenable
// TEST(OperatorRegistrationTest, givenOpWithCatchallKernel_whenRegisteringDispatchedKernel_thenFails) {
//   bool called = false;
//   auto registrar = c10::RegisterOperators().op("_test::dummy(Tensor dummy) -> ()", c10::RegisterOperators::options().catchAllKernel<MockKernel>(&called));
//   expectThrows<c10::Error>([&] {
//     c10::RegisterOperators().op("_test::dummy(Tensor dummy) -> ()", c10::RegisterOperators::options().kernel<MockKernel>(c10::DispatchKey::CPUTensorId, &called));
//   }, "for an operator which already has a catch-all kernel registered");
// }

// TEST(OperatorRegistrationTest, givenOpWithCatchallKernel_whenRegisteringDispatchedKernelInSameOpCall_thenFails) {
//   bool called = false;
//   expectThrows<c10::Error>([&] {
//     auto registrar = c10::RegisterOperators().op("_test::dummy(Tensor dummy) -> ()", c10::RegisterOperators::options()
//       .catchAllKernel<MockKernel>(&called)
//       .kernel<MockKernel>(c10::DispatchKey::CPUTensorId, &called));
//   }, "for an operator which already has a catch-all kernel registered");
// }

TEST(OperatorRegistrationTest, givenOpWithDispatchedKernelOutOfScope_whenRegisteringCatchallKernelAndCallingOp_thenCallsCatchallKernel) {
  bool called = false;
  {
    auto registrar = c10::RegisterOperators().op("_test::dummy(Tensor dummy) -> ()", c10::RegisterOperators::options().kernel<MockKernel>(c10::DispatchKey::CPUTensorId, &called));
  }

  auto registrar = c10::RegisterOperators().op("_test::dummy(Tensor dummy) -> ()", c10::RegisterOperators::options().catchAllKernel<MockKernel>(&called));

  auto op = Dispatcher::singleton().findSchema({"_test::dummy", ""});
  ASSERT_TRUE(op.has_value());
  EXPECT_FALSE(called);
  callOp(*op, dummyTensor(c10::DispatchKey::CUDATensorId));
  EXPECT_TRUE(called);
}

// TODO Rewrite (since this is now allowed) and reenable
// TEST(OperatorRegistrationTest, givenOpWithDispatchedKernel_whenRegisteringCatchallKernel_thenFails) {
//   bool called = false;
//   auto registrar = c10::RegisterOperators().op("_test::dummy(Tensor dummy) -> ()", c10::RegisterOperators::options().kernel<MockKernel>(c10::DispatchKey::CPUTensorId, &called));
//   expectThrows<c10::Error>([&] {
//     c10::RegisterOperators().op("_test::dummy(Tensor dummy) -> ()", c10::RegisterOperators::options().catchAllKernel<MockKernel>(&called));
//   }, "Tried to register a catch-all kernel for an operator which already has kernels for dispatch keys CPUTensorId. An operator can only have either a catch-all kernel or kernels with dispatch keys. The operator schema is _test::dummy");
// }
//
// TEST(OperatorRegistrationTest, givenOpWithDispatchedKernel_whenRegisteringCatchallKernelInSameOpCall_thenFails) {
//   bool called = false;
//   expectThrows<c10::Error>([&] {
//     auto registrar = c10::RegisterOperators().op("_test::dummy(Tensor dummy) -> ()", c10::RegisterOperators::options()
//       .kernel<MockKernel>(c10::DispatchKey::CPUTensorId, &called)
//       .catchAllKernel<MockKernel>(&called));
//   }, "Tried to register a catch-all kernel for an operator which already has kernels for dispatch keys CPUTensorId. An operator can only have either a catch-all kernel or kernels with dispatch keys. The operator schema is _test::dummy");
// }

TEST(OperatorRegistrationTest, givenOpWithCatchallKernelOutOfScope_whenRegisteringDispatchedKernelAndCallingOp_thenCallsCatchallKernel) {
  bool called = false;
  {
    auto registrar = c10::RegisterOperators().op("_test::dummy(Tensor dummy) -> ()", c10::RegisterOperators::options().catchAllKernel<MockKernel>(&called));
  }

  auto registrar = c10::RegisterOperators().op("_test::dummy(Tensor dummy) -> ()", c10::RegisterOperators::options().kernel<MockKernel>(c10::DispatchKey::CPUTensorId, &called));

  auto op = Dispatcher::singleton().findSchema({"_test::dummy", ""});
  ASSERT_TRUE(op.has_value());
  EXPECT_FALSE(called);
  callOp(*op, dummyTensor(c10::DispatchKey::CPUTensorId));
  EXPECT_TRUE(called);
}

TEST(OperatorRegistrationTest, givenOpWithoutKernels_whenRegisteringWithSchema_thenOnlyRegistersSchema) {
  auto registrar = c10::RegisterOperators().op("_test::dummy(Tensor dummy) -> ()");

  auto op = Dispatcher::singleton().findSchema({"_test::dummy", ""});
  ASSERT_TRUE(op.has_value()); // assert schema is registered
  expectThrows<c10::Error>([&] {
    callOp(*op, dummyTensor(c10::DispatchKey::CPUTensorId));
  }, "Could not run '_test::dummy' with arguments from the 'CPUTensorId'"
  " backend. '_test::dummy' is only available for these backends: [].");
}

TEST(OperatorRegistrationTest, givenOpWithoutKernels_whenRegisteringWithoutSchema_thenFails) {
  expectThrows<c10::Error>([&] {
    c10::RegisterOperators().op("_test::dummy");
  }, "Cannot infer operator schema in registration of operator _test::dummy because there is no kernel specified.");
}

TEST(OperatorRegistrationTest, givenOpWithoutKernels_whenRunningOutOfScope_thenSchemaIsGone) {
  {
    auto registrar = c10::RegisterOperators().op("_test::dummy(Tensor dummy) -> ()");
  }

  auto op = Dispatcher::singleton().findSchema({"_test::dummy", ""});
  EXPECT_FALSE(op.has_value());
}

TEST(OperatorRegistrationTest, givenOpWithoutKernels_whenRegisteringKernelAfterwards_thenCanBeCalled) {
  auto registrar1 = c10::RegisterOperators().op("_test::dummy(Tensor dummy) -> ()");

  bool called_kernel = false;
  auto registrar2 = c10::RegisterOperators().op("_test::dummy(Tensor dummy) -> ()", c10::RegisterOperators::options().kernel<MockKernel>(c10::DispatchKey::CPUTensorId, &called_kernel));

  auto op = Dispatcher::singleton().findSchema({"_test::dummy", ""});
  ASSERT_TRUE(op.has_value()); // assert schema is registered
  callOp(*op, dummyTensor(c10::DispatchKey::CPUTensorId));
  EXPECT_TRUE(called_kernel);
}

TEST(OperatorRegistrationTest, givenOpWithoutKernels_whenRegisteringKernelAfterwardsWithDifferentSchema_thenFails) {
  auto registrar1 = c10::RegisterOperators().op("_test::dummy(Tensor dummy, int arg) -> ()");

  bool called_kernel = false;
  expectThrows<c10::Error>([&] {
    c10::RegisterOperators().op("_test::dummy(Tensor dummy) -> ()", c10::RegisterOperators::options().kernel<MockKernel>(c10::DispatchKey::CPUTensorId, &called_kernel));
  }, "Tried to register multiple operators with the same name and the same overload name but different schemas");
}

TEST(OperatorRegistrationTest, givenOpWithoutKernels_whenRegisteringKernelAfterwardsAndRunsOutOfScope_thenSchemaIsStillThereButCannotBeCalledAnymore) {
  auto registrar1 = c10::RegisterOperators().op("_test::dummy(Tensor dummy) -> ()");

  {
    auto registrar2 = c10::RegisterOperators().op("_test::dummy(Tensor dummy) -> ()", c10::RegisterOperators::options().kernel<DummyKernel>(c10::DispatchKey::CPUTensorId));
  }

  auto op = Dispatcher::singleton().findSchema({"_test::dummy", ""});
  ASSERT_TRUE(op.has_value()); // assert schema is registered
  expectThrows<c10::Error>([&] {
    callOp(*op, dummyTensor(c10::DispatchKey::CPUTensorId));
  }, "Could not run '_test::dummy' with arguments from the 'CPUTensorId'"
  " backend. '_test::dummy' is only available for these backends: [].");
}

TEST(OperatorRegistrationTest, givenOpWithoutKernelsWithoutTensorInputs_whenRegistering_thenRegisters) {
  // as long as we don't register non-catchall kernels, ops without tensor arguments are fine
  auto registrar = c10::RegisterOperators().op("_test::dummy() -> ()");

  auto op = Dispatcher::singleton().findSchema({"_test::dummy", ""});
  ASSERT_TRUE(op.has_value()); // assert schema is registered
}

TEST(OperatorRegistrationTest, givenMultipleKernelsWithSameDispatchKey_whenRegistering_thenShowsWarning) {
  auto registrar = c10::RegisterOperators()
      .op("_test::dummy(Tensor dummy) -> ()", c10::RegisterOperators::options().kernel<DummyKernel>(c10::DispatchKey::CPUTensorId));

  auto op = Dispatcher::singleton().findSchema({"_test::dummy", ""});
  ASSERT_TRUE(op.has_value()); // assert schema is registered

  testing::internal::CaptureStderr();
  c10::RegisterOperators().op("_test::dummy(Tensor dummy) -> ()", c10::RegisterOperators::options().kernel<DummyKernel>(c10::DispatchKey::CPUTensorId));
  std::string output = testing::internal::GetCapturedStderr();
  EXPECT_THAT(output, testing::HasSubstr("_test::dummy"));
  EXPECT_THAT(output, testing::HasSubstr("CPUTensorId"));
  EXPECT_THAT(output, testing::HasSubstr("overwrote a previously registered kernel with the same dispatch key for the same operator"));
}

TEST(OperatorRegistrationTest, givenMultipleKernelsWithSameDispatchKey_whenRegisteringInSameOpCall_thenFails) {
  expectThrows<c10::Error>([&] {
    auto registrar = c10::RegisterOperators()
        .op("_test::dummy(Tensor dummy) -> ()", c10::RegisterOperators::options()
            .kernel<DummyKernel>(c10::DispatchKey::CPUTensorId)
            .kernel<DummyKernel>(c10::DispatchKey::CPUTensorId));
  }, "In operator registration: Tried to register multiple kernels with same dispatch key CPUTensorId for operator schema _test::dummy");
}

TEST(OperatorRegistrationTest, givenMultipleKernelsWithSameDispatchKey_whenCalled_thenCallsNewerKernel) {
  bool called_kernel1 = false;
  bool called_kernel2 = false;
  auto registrar1 = c10::RegisterOperators().op("_test::dummy(Tensor dummy) -> ()", c10::RegisterOperators::options().kernel<MockKernel>(c10::DispatchKey::CPUTensorId, &called_kernel1));
  auto registrar2 = c10::RegisterOperators().op("_test::dummy(Tensor dummy) -> ()", c10::RegisterOperators::options().kernel<MockKernel>(c10::DispatchKey::CPUTensorId, &called_kernel2));

  auto op = Dispatcher::singleton().findSchema({"_test::dummy", ""});
  ASSERT_TRUE(op.has_value()); // assert schema is registered

  callOp(*op, dummyTensor(c10::DispatchKey::CPUTensorId));
  EXPECT_FALSE(called_kernel1);
  EXPECT_TRUE(called_kernel2);
}

TEST(OperatorRegistrationTest, givenMultipleCatchallKernels_whenRegistering_thenShowsWarning) {
  auto registrar = c10::RegisterOperators()
      .op("_test::dummy(Tensor dummy) -> ()", c10::RegisterOperators::options().catchAllKernel<DummyKernel>());

  auto op = Dispatcher::singleton().findSchema({"_test::dummy", ""});
  ASSERT_TRUE(op.has_value()); // assert schema is registered

  testing::internal::CaptureStderr();
  c10::RegisterOperators().op("_test::dummy(Tensor dummy) -> ()", c10::RegisterOperators::options().catchAllKernel<DummyKernel>());
  std::string output = testing::internal::GetCapturedStderr();
  EXPECT_THAT(output, testing::HasSubstr("_test::dummy"));
  EXPECT_THAT(output, testing::HasSubstr("catch all"));
  EXPECT_THAT(output, testing::HasSubstr("overwrote a previously registered kernel with the same dispatch key for the same operator"));
}

TEST(OperatorRegistrationTest, givenMultipleCatchallKernels_whenRegisteringInSameOpCall_thenFails) {
  expectThrows<c10::Error>([&] {
    auto registrar = c10::RegisterOperators()
        .op("_test::dummy(Tensor dummy) -> ()", c10::RegisterOperators::options()
            .catchAllKernel<DummyKernel>()
            .catchAllKernel<DummyKernel>());
  }, "Tried to register multiple catch-all kernels for operator schema _test::dummy");
}

TEST(OperatorRegistrationTest, givenMultipleCatchallKernels_whenCalled_thenCallsNewerKernel) {
  bool called_kernel1 = false;
  bool called_kernel2 = false;
  auto registrar1 = c10::RegisterOperators().op("_test::dummy(Tensor dummy) -> ()", c10::RegisterOperators::options().catchAllKernel<MockKernel>(&called_kernel1));
  auto registrar2 = c10::RegisterOperators().op("_test::dummy(Tensor dummy) -> ()", c10::RegisterOperators::options().catchAllKernel<MockKernel>(&called_kernel2));

  auto op = Dispatcher::singleton().findSchema({"_test::dummy", ""});
  ASSERT_TRUE(op.has_value()); // assert schema is registered

  callOp(*op, dummyTensor(c10::DispatchKey::CPUTensorId));
  EXPECT_FALSE(called_kernel1);
  EXPECT_TRUE(called_kernel2);
}

TEST(OperatorRegistrationTest, givenMultipleKernelsWithSameDispatchKey_whenNewerKernelDeletedAndOpCalled_thenCallsOlderKernel) {
  bool called_kernel1 = false;
  bool called_kernel2 = false;
  auto registrar1 = c10::RegisterOperators().op("_test::dummy(Tensor dummy) -> ()", c10::RegisterOperators::options().kernel<MockKernel>(c10::DispatchKey::CPUTensorId, &called_kernel1));
  auto registrar2 = c10::RegisterOperators().op("_test::dummy(Tensor dummy) -> ()", c10::RegisterOperators::options().kernel<MockKernel>(c10::DispatchKey::CPUTensorId, &called_kernel2));

  registrar2 = c10::RegisterOperators(); // destruct the registrar

  auto op = Dispatcher::singleton().findSchema({"_test::dummy", ""});
  ASSERT_TRUE(op.has_value()); // assert schema is registered

  callOp(*op, dummyTensor(c10::DispatchKey::CPUTensorId));
  EXPECT_TRUE(called_kernel1);
  EXPECT_FALSE(called_kernel2);
}

TEST(OperatorRegistrationTest, givenMultipleCatchallKernels_whenNewerKernelDeletedAndOpCalled_thenCallsOlderKernel) {
  bool called_kernel1 = false;
  bool called_kernel2 = false;
  auto registrar1 = c10::RegisterOperators().op("_test::dummy(Tensor dummy) -> ()", c10::RegisterOperators::options().catchAllKernel<MockKernel>(&called_kernel1));
  auto registrar2 = c10::RegisterOperators().op("_test::dummy(Tensor dummy) -> ()", c10::RegisterOperators::options().catchAllKernel<MockKernel>(&called_kernel2));

  registrar2 = c10::RegisterOperators(); // destruct the registrar

  auto op = Dispatcher::singleton().findSchema({"_test::dummy", ""});
  ASSERT_TRUE(op.has_value()); // assert schema is registered

  callOp(*op, dummyTensor(c10::DispatchKey::CPUTensorId));
  EXPECT_TRUE(called_kernel1);
  EXPECT_FALSE(called_kernel2);
}

TEST(OperatorRegistrationTest, givenMultipleKernelsWithSameDispatchKey_whenOlderKernelDeletedAndOpCalled_thenCallsNewerKernel) {
  bool called_kernel1 = false;
  bool called_kernel2 = false;
  auto registrar1 = c10::RegisterOperators().op("_test::dummy(Tensor dummy) -> ()", c10::RegisterOperators::options().kernel<MockKernel>(c10::DispatchKey::CPUTensorId, &called_kernel1));
  auto registrar2 = c10::RegisterOperators().op("_test::dummy(Tensor dummy) -> ()", c10::RegisterOperators::options().kernel<MockKernel>(c10::DispatchKey::CPUTensorId, &called_kernel2));

  registrar1 = c10::RegisterOperators(); // destruct the registrar

  auto op = Dispatcher::singleton().findSchema({"_test::dummy", ""});
  ASSERT_TRUE(op.has_value()); // assert schema is registered

  callOp(*op, dummyTensor(c10::DispatchKey::CPUTensorId));
  EXPECT_FALSE(called_kernel1);
  EXPECT_TRUE(called_kernel2);
}

TEST(OperatorRegistrationTest, givenMultipleCatchallKernels_whenOlderKernelDeletedAndOpCalled_thenCallsNewerKernel) {
  bool called_kernel1 = false;
  bool called_kernel2 = false;
  auto registrar1 = c10::RegisterOperators().op("_test::dummy(Tensor dummy) -> ()", c10::RegisterOperators::options().catchAllKernel<MockKernel>(&called_kernel1));
  auto registrar2 = c10::RegisterOperators().op("_test::dummy(Tensor dummy) -> ()", c10::RegisterOperators::options().catchAllKernel<MockKernel>(&called_kernel2));

  registrar1 = c10::RegisterOperators(); // destruct the registrar

  auto op = Dispatcher::singleton().findSchema({"_test::dummy", ""});
  ASSERT_TRUE(op.has_value()); // assert schema is registered

  callOp(*op, dummyTensor(c10::DispatchKey::CPUTensorId));
  EXPECT_FALSE(called_kernel1);
  EXPECT_TRUE(called_kernel2);
}

TEST(OperatorRegistrationTest, givenMultipleKernelsWithSameDispatchKey_whenOlderAndThenNewerKernelDeletedAndOpCalled_thenFails) {
  bool called_kernel1 = false;
  bool called_kernel2 = false;
  auto registrar0 = c10::RegisterOperators().op("_test::dummy(Tensor dummy) -> ()");
  auto registrar1 = c10::RegisterOperators().op("_test::dummy(Tensor dummy) -> ()", c10::RegisterOperators::options().kernel<MockKernel>(c10::DispatchKey::CPUTensorId, &called_kernel1));
  auto registrar2 = c10::RegisterOperators().op("_test::dummy(Tensor dummy) -> ()", c10::RegisterOperators::options().kernel<MockKernel>(c10::DispatchKey::CPUTensorId, &called_kernel2));

  registrar1 = c10::RegisterOperators(); // destruct the registrar
  registrar2 = c10::RegisterOperators(); // destruct the registrar

  auto op = Dispatcher::singleton().findSchema({"_test::dummy", ""});
  ASSERT_TRUE(op.has_value()); // assert schema is registered

  expectThrows<c10::Error>([&] {
    callOp(*op, dummyTensor(c10::DispatchKey::CPUTensorId));
  }, "Could not run '_test::dummy' with arguments from the 'CPUTensorId'"
  " backend. '_test::dummy' is only available for these backends: [].");
}

TEST(OperatorRegistrationTest, givenMultipleCatchallKernels_whenOlderAndThenNewerKernelDeletedAndOpCalled_thenFails) {
  bool called_kernel1 = false;
  bool called_kernel2 = false;
  auto registrar0 = c10::RegisterOperators().op("_test::dummy(Tensor dummy) -> ()");
  auto registrar1 = c10::RegisterOperators().op("_test::dummy(Tensor dummy) -> ()", c10::RegisterOperators::options().catchAllKernel<MockKernel>(&called_kernel1));
  auto registrar2 = c10::RegisterOperators().op("_test::dummy(Tensor dummy) -> ()", c10::RegisterOperators::options().catchAllKernel<MockKernel>(&called_kernel2));

  registrar1 = c10::RegisterOperators(); // destruct the registrar
  registrar2 = c10::RegisterOperators(); // destruct the registrar

  auto op = Dispatcher::singleton().findSchema({"_test::dummy", ""});
  ASSERT_TRUE(op.has_value()); // assert schema is registered

  expectThrows<c10::Error>([&] {
    callOp(*op, dummyTensor(c10::DispatchKey::CPUTensorId));
  }, "Could not run '_test::dummy' with arguments from the 'CPUTensorId'"
  " backend. '_test::dummy' is only available for these backends: [].");
}

TEST(OperatorRegistrationTest, givenMultipleKernelsWithSameDispatchKey_whenNewerAndThenOlderKernelDeletedAndOpCalled_thenFails) {
  bool called_kernel1 = false;
  bool called_kernel2 = false;
  auto registrar0 = c10::RegisterOperators().op("_test::dummy(Tensor dummy) -> ()");
  auto registrar1 = c10::RegisterOperators().op("_test::dummy(Tensor dummy) -> ()", c10::RegisterOperators::options().kernel<MockKernel>(c10::DispatchKey::CPUTensorId, &called_kernel1));
  auto registrar2 = c10::RegisterOperators().op("_test::dummy(Tensor dummy) -> ()", c10::RegisterOperators::options().kernel<MockKernel>(c10::DispatchKey::CPUTensorId, &called_kernel2));

  registrar2 = c10::RegisterOperators(); // destruct the registrar
  registrar1 = c10::RegisterOperators(); // destruct the registrar

  auto op = Dispatcher::singleton().findSchema({"_test::dummy", ""});
  ASSERT_TRUE(op.has_value()); // assert schema is registered

  expectThrows<c10::Error>([&] {
    callOp(*op, dummyTensor(c10::DispatchKey::CPUTensorId));
  }, "Could not run '_test::dummy' with arguments from the 'CPUTensorId'"
  " backend. '_test::dummy' is only available for these backends: [].");
}

TEST(OperatorRegistrationTest, givenMultipleCatchallKernels_whenNewerAndThenOlderKernelDeletedAndOpCalled_thenFails) {
  bool called_kernel1 = false;
  bool called_kernel2 = false;
  auto registrar0 = c10::RegisterOperators().op("_test::dummy(Tensor dummy) -> ()");
  auto registrar1 = c10::RegisterOperators().op("_test::dummy(Tensor dummy) -> ()", c10::RegisterOperators::options().catchAllKernel<MockKernel>(&called_kernel1));
  auto registrar2 = c10::RegisterOperators().op("_test::dummy(Tensor dummy) -> ()", c10::RegisterOperators::options().catchAllKernel<MockKernel>(&called_kernel2));

  registrar2 = c10::RegisterOperators(); // destruct the registrar
  registrar1 = c10::RegisterOperators(); // destruct the registrar

  auto op = Dispatcher::singleton().findSchema({"_test::dummy", ""});
  ASSERT_TRUE(op.has_value()); // assert schema is registered

  expectThrows<c10::Error>([&] {
    callOp(*op, dummyTensor(c10::DispatchKey::CPUTensorId));
  }, "Could not run '_test::dummy' with arguments from the 'CPUTensorId'"
  " backend. '_test::dummy' is only available for these backends: [].");
}

TEST(OperatorRegistrationTest, whenRegisteringCPUTensorType_thenCanOnlyCallUnboxedWithCPUTensorIdDispatchKey) {
  bool called_kernel_cpu = false;
  auto registrar= c10::RegisterOperators().op("_test::dummy(Tensor dummy) -> ()", c10::RegisterOperators::options()
    .kernel<MockKernel>(c10::DispatchKey::CPUTensorId, &called_kernel_cpu));

  auto op = Dispatcher::singleton().findSchema({"_test::dummy", ""});
  ASSERT_TRUE(op.has_value()); // assert schema is registered

  // Ensure that dispatcher doesn't take the dispatch key from the tensor but from the direct argument instead.
  called_kernel_cpu = false;
  callOpUnboxedWithDispatchKey<void, Tensor>(*op, c10::DispatchKey::CPUTensorId, dummyTensor(c10::DispatchKey::CUDATensorId));
  EXPECT_TRUE(called_kernel_cpu);

  // Ensure that disptach key from tensor is not used here.
  called_kernel_cpu = false;
  expectThrows<c10::Error>([&] {
    callOpUnboxedWithDispatchKey<void, Tensor>(*op, c10::DispatchKey::CUDATensorId, dummyTensor(c10::DispatchKey::CPUTensorId));
  }, "Could not run '_test::dummy' with arguments from the 'CUDATensorId'"
  " backend. '_test::dummy' is only available for these backends: [CPUTensorId].");
}

TEST(OperatorRegistrationTest, whenRegisteringMultipleKernelsInSameOpCallAndCalling_thenCallsCorrectKernel) {
  bool called_kernel1 = false;
  bool called_kernel2 = false;
  auto registrar0 = c10::RegisterOperators().op("_test::dummy(Tensor dummy) -> ()", c10::RegisterOperators::options()
    .kernel<MockKernel>(c10::DispatchKey::CPUTensorId, &called_kernel1)
    .kernel<MockKernel>(c10::DispatchKey::CUDATensorId, &called_kernel2));

  auto op = Dispatcher::singleton().findSchema({"_test::dummy", ""});
  ASSERT_TRUE(op.has_value()); // assert schema is registered

  called_kernel1 = called_kernel2 = false;
  callOp(*op, dummyTensor(c10::DispatchKey::CPUTensorId));
  EXPECT_TRUE(called_kernel1);
  EXPECT_FALSE(called_kernel2);

  called_kernel1 = called_kernel2 = false;
  callOp(*op, dummyTensor(c10::DispatchKey::CUDATensorId));
  EXPECT_FALSE(called_kernel1);
  EXPECT_TRUE(called_kernel2);

  expectThrows<c10::Error>([&] {
    callOp(*op, dummyTensor(c10::DispatchKey::XLATensorId));
  }, "Could not run '_test::dummy' with arguments from the 'XLATensorId'"
  " backend. '_test::dummy' is only available for these backends: [");

  // also assert that the error message contains the available tensor type ids, but don't assert their order
  expectThrows<c10::Error>([&] {
    callOp(*op, dummyTensor(c10::DispatchKey::XLATensorId));
  }, "CPUTensorId");
  expectThrows<c10::Error>([&] {
    callOp(*op, dummyTensor(c10::DispatchKey::XLATensorId));
  }, "CUDATensorId");
}

TEST(OperatorRegistrationTest, whenRegisteringMultipleKernelsInSameOpCallOutOfScopeAndCalling_thenFails) {
  auto registrar0 = c10::RegisterOperators().op("_test::dummy(Tensor dummy) -> ()");
  {
    bool called_kernel1 = false;
    bool called_kernel2 = false;
    auto registrar1 = c10::RegisterOperators().op("_test::dummy(Tensor dummy) -> ()", c10::RegisterOperators::options()
      .kernel<MockKernel>(c10::DispatchKey::CPUTensorId, &called_kernel1)
      .kernel<MockKernel>(c10::DispatchKey::CUDATensorId, &called_kernel2));
  }

  auto op = Dispatcher::singleton().findSchema({"_test::dummy", ""});
  ASSERT_TRUE(op.has_value()); // assert schema is registered

  expectThrows<c10::Error>([&] {
    callOp(*op, dummyTensor(c10::DispatchKey::CPUTensorId));
  }, "Could not run '_test::dummy' with arguments from the 'CPUTensorId'"
  " backend. '_test::dummy' is only available for these backends: [].");

  expectThrows<c10::Error>([&] {
    callOp(*op, dummyTensor(c10::DispatchKey::CUDATensorId));
  }, "Could not run '_test::dummy' with arguments from the 'CUDATensorId'"
  " backend. '_test::dummy' is only available for these backends: [].");

  expectThrows<c10::Error>([&] {
    callOp(*op, dummyTensor(c10::DispatchKey::XLATensorId));
  }, "Could not run '_test::dummy' with arguments from the 'XLATensorId'"
  " backend. '_test::dummy' is only available for these backends: [].");
}

bool called_stackbased_kernel = false;
void stackBasedKernel(const OperatorHandle&, c10::Stack* stack) {
  called_stackbased_kernel = true;
}

TEST(OperatorRegistrationTest, whenRegisteringMultipleKernelsByNameAndNoneCanInferSchema_thenFails) {
  bool called_kernel = false;
  expectThrows<c10::Error>([&] {
    auto registrar1 = c10::RegisterOperators().op("_test::dummy", c10::RegisterOperators::options()
      .kernel<&stackBasedKernel>(c10::DispatchKey::CPUTensorId)
      .kernel<&stackBasedKernel>(c10::DispatchKey::CUDATensorId)
      .kernel<&stackBasedKernel>(c10::DispatchKey::XLATensorId));
  }, "Cannot infer operator schema for this kind of kernel in registration of operator _test::dummy");
}

TEST(OperatorRegistrationTest, whenRegisteringMultipleKernelsBySchemaAndNoneCanInferSchema_thenSucceeds) {
  bool called_kernel = false;
  auto registrar1 = c10::RegisterOperators().op("_test::dummy(Tensor dummy) -> ()", c10::RegisterOperators::options()
    .kernel<&stackBasedKernel>(c10::DispatchKey::CPUTensorId)
    .kernel<&stackBasedKernel>(c10::DispatchKey::CUDATensorId)
    .kernel<&stackBasedKernel>(c10::DispatchKey::XLATensorId));

  auto op = Dispatcher::singleton().findSchema({"_test::dummy", ""});
  ASSERT_TRUE(op.has_value()); // assert schema is registered

  called_kernel = called_stackbased_kernel = false;
  callOp(*op, dummyTensor(c10::DispatchKey::CPUTensorId));
  EXPECT_TRUE(called_stackbased_kernel);
  EXPECT_FALSE(called_kernel);

  called_kernel = called_stackbased_kernel = false;
  callOp(*op, dummyTensor(c10::DispatchKey::CUDATensorId));
  EXPECT_TRUE(called_stackbased_kernel);
  EXPECT_FALSE(called_kernel);

  called_kernel = called_stackbased_kernel = false;
  callOp(*op, dummyTensor(c10::DispatchKey::XLATensorId));
  EXPECT_TRUE(called_stackbased_kernel);
  EXPECT_FALSE(called_kernel);
}

TEST(OperatorRegistrationTest, whenRegisteringMultipleKernelsByNameAndOnlyOneCanInferSchema_thenSucceeds) {
  bool called_kernel = false;
  auto registrar1 = c10::RegisterOperators().op("_test::dummy", c10::RegisterOperators::options()
    .kernel<&stackBasedKernel>(c10::DispatchKey::CPUTensorId)
    .kernel<MockKernel>(c10::DispatchKey::CUDATensorId, &called_kernel)
    .kernel<&stackBasedKernel>(c10::DispatchKey::XLATensorId));

  auto op = Dispatcher::singleton().findSchema({"_test::dummy", ""});
  ASSERT_TRUE(op.has_value()); // assert schema is registered

  called_kernel = called_stackbased_kernel = false;
  callOp(*op, dummyTensor(c10::DispatchKey::CPUTensorId));
  EXPECT_TRUE(called_stackbased_kernel);
  EXPECT_FALSE(called_kernel);

  called_kernel = called_stackbased_kernel = false;
  callOp(*op, dummyTensor(c10::DispatchKey::CUDATensorId));
  EXPECT_FALSE(called_stackbased_kernel);
  EXPECT_TRUE(called_kernel);

  called_kernel = called_stackbased_kernel = false;
  callOp(*op, dummyTensor(c10::DispatchKey::XLATensorId));
  EXPECT_TRUE(called_stackbased_kernel);
  EXPECT_FALSE(called_kernel);
}

TEST(OperatorRegistrationTest, whenRegisteringMultipleKernelsBySchemaAndOnlyOneCanInferSchema_thenSucceeds) {
  bool called_kernel = false;
  auto registrar1 = c10::RegisterOperators().op("_test::dummy(Tensor dummy) -> ()", c10::RegisterOperators::options()
    .kernel<&stackBasedKernel>(c10::DispatchKey::CPUTensorId)
    .kernel<MockKernel>(c10::DispatchKey::CUDATensorId, &called_kernel)
    .kernel<&stackBasedKernel>(c10::DispatchKey::XLATensorId));

  auto op = Dispatcher::singleton().findSchema({"_test::dummy", ""});
  ASSERT_TRUE(op.has_value()); // assert schema is registered

  called_kernel = called_stackbased_kernel = false;
  callOp(*op, dummyTensor(c10::DispatchKey::CPUTensorId));
  EXPECT_TRUE(called_stackbased_kernel);
  EXPECT_FALSE(called_kernel);

  called_kernel = called_stackbased_kernel = false;
  callOp(*op, dummyTensor(c10::DispatchKey::CUDATensorId));
  EXPECT_FALSE(called_stackbased_kernel);
  EXPECT_TRUE(called_kernel);

  called_kernel = called_stackbased_kernel = false;
  callOp(*op, dummyTensor(c10::DispatchKey::XLATensorId));
  EXPECT_TRUE(called_stackbased_kernel);
  EXPECT_FALSE(called_kernel);
}

struct DummyKernelWithIntParam final : OperatorKernel {
  void operator()(Tensor, int64_t) {}
};

TEST(OperatorRegistrationTest, whenRegisteringMismatchingKernelsInSameOpCall_thenFails) {
  bool called_kernel = false;
  expectThrows<c10::Error>([&] {
    auto registrar1 = c10::RegisterOperators().op("_test::dummy", c10::RegisterOperators::options()
      .kernel<DummyKernelWithIntParam>(c10::DispatchKey::CPUTensorId)
      .kernel<MockKernel>(c10::DispatchKey::CUDATensorId, &called_kernel));
  }, "In registration for _test::dummy: expected schema");
}

void backend_fallback_kernel(const c10::OperatorHandle& op, c10::Stack* stack) {
  (*stack)[1] = (*stack)[1].toString()->string() + op.schema().name();
}

TEST(OperatorRegistrationTest, whenRegisteringBackendFallbackKernel_thenCanBeCalled) {
  auto registrar = c10::Dispatcher::singleton().registerFallback(c10::DispatchKey::CPUTensorId, c10::KernelFunction::makeFromBoxedFunction<&backend_fallback_kernel>());

  auto registrar1 = c10::RegisterOperators().op("_test::dummy(Tensor dummy, str input) -> ()");
  auto op = Dispatcher::singleton().findSchema({"_test::dummy", ""});
  ASSERT_TRUE(op.has_value());
  auto stack = callOp(*op, dummyTensor(c10::DispatchKey::CPUTensorId), "hello ");
  EXPECT_EQ("hello _test::dummy", stack[1].toString()->string());
}

TEST(OperatorRegistrationTest, whenRegisteringBackendFallbackKernelForWrongBackend_thenCannotBeCalled) {
  auto registrar = c10::Dispatcher::singleton().registerFallback(c10::DispatchKey::CUDATensorId, c10::KernelFunction::makeFromBoxedFunction<&backend_fallback_kernel>());

  auto registrar1 = c10::RegisterOperators().op("_test::dummy(Tensor dummy, str input) -> ()");
  auto op = Dispatcher::singleton().findSchema({"_test::dummy", ""});
  ASSERT_TRUE(op.has_value());
  expectThrows<c10::Error>([&] {
    auto stack = callOp(*op, dummyTensor(c10::DispatchKey::CPUTensorId), "hello ");
  }, "Could not run '_test::dummy' with arguments from the 'CPUTensorId' backend. '_test::dummy' is only available for these backends: [].");
}

bool called = false;

TEST(OperatorRegistrationTest, whenRegisteringBackendFallbackKernelAndRegularKernelForDifferentBackend_thenRegularKernelCanBeCalled) {
  auto registrar = c10::Dispatcher::singleton().registerFallback(c10::DispatchKey::CPUTensorId, c10::KernelFunction::makeFromBoxedFunction<&backend_fallback_kernel>());

  auto registrar1 = c10::RegisterOperators().op("_test::dummy(Tensor dummy, str input) -> ()", c10::RegisterOperators::options()
      .kernel(c10::DispatchKey::CUDATensorId, [] (Tensor, std::string) {
        called = true;
      }));
  auto op = Dispatcher::singleton().findSchema({"_test::dummy", ""});
  ASSERT_TRUE(op.has_value());

  called = false;
  auto stack = callOp(*op, dummyTensor(c10::DispatchKey::CUDATensorId), "hello ");
  EXPECT_TRUE(called);
}

TEST(OperatorRegistrationTest, whenRegisteringBackendFallbackKernelAndRegularKernelForDifferentBackend_thenFallbackKernelCanBeCalled) {
  auto registrar = c10::Dispatcher::singleton().registerFallback(c10::DispatchKey::CPUTensorId, c10::KernelFunction::makeFromBoxedFunction<&backend_fallback_kernel>());

  auto registrar1 = c10::RegisterOperators().op("_test::dummy(Tensor dummy, str input) -> ()", c10::RegisterOperators::options()
      .kernel(c10::DispatchKey::CUDATensorId, [] (Tensor, std::string) {
        called = true;
      }));
  auto op = Dispatcher::singleton().findSchema({"_test::dummy", ""});
  ASSERT_TRUE(op.has_value());

  called = false;
  auto stack = callOp(*op, dummyTensor(c10::DispatchKey::CPUTensorId), "hello ");
  EXPECT_FALSE(called);
  EXPECT_EQ("hello _test::dummy", stack[1].toString()->string());
}

TEST(OperatorRegistrationTest, whenRegisteringBackendFallbackKernelAndRegularKernelForSameBackend_thenCallsRegularKernel) {
  auto registrar = c10::Dispatcher::singleton().registerFallback(c10::DispatchKey::CPUTensorId, c10::KernelFunction::makeFromBoxedFunction<&backend_fallback_kernel>());

  auto registrar1 = c10::RegisterOperators().op("_test::dummy(Tensor dummy, str input) -> ()", c10::RegisterOperators::options()
      .kernel(c10::DispatchKey::CPUTensorId, [] (Tensor, std::string) {
        called = true;
      }));
  auto op = Dispatcher::singleton().findSchema({"_test::dummy", ""});
  ASSERT_TRUE(op.has_value());

  called = false;
  auto stack = callOp(*op, dummyTensor(c10::DispatchKey::CPUTensorId), "hello ");
  EXPECT_TRUE(called);
}

TEST(OperatorRegistrationTest, whenRegisteringBackendFallbackKernelAndCatchallKernelForSameBackend_thenCallsFallbackKernel) {
  auto registrar = c10::Dispatcher::singleton().registerFallback(c10::DispatchKey::CPUTensorId, c10::KernelFunction::makeFromBoxedFunction<&backend_fallback_kernel>());

  auto registrar1 = c10::RegisterOperators().op("_test::dummy(Tensor dummy, str input) -> ()", c10::RegisterOperators::options()
      .catchAllKernel([] (Tensor, std::string) {
        called = true;
      }));
  auto op = Dispatcher::singleton().findSchema({"_test::dummy", ""});
  ASSERT_TRUE(op.has_value());

  called = false;
  auto stack = callOp(*op, dummyTensor(c10::DispatchKey::CPUTensorId), "hello ");
  EXPECT_FALSE(called);
  EXPECT_EQ("hello _test::dummy", stack[1].toString()->string());
}

bool called_autograd = false;
bool called_nonautograd = false;

void nonautograd_kernel(Tensor a) {
  called_nonautograd = true;
}

void autograd_kernel(Tensor a) {
  called_autograd = true;
}

TEST(OperatorRegistrationTest, whenRegisteringAutogradKernel_thenCanCallAutogradKernel) {
  auto registrar = c10::RegisterOperators().op("_test::dummy(Tensor dummy) -> ()", c10::RegisterOperators::options()
    .impl_unboxedOnlyKernel<decltype(autograd_kernel), &autograd_kernel>(DispatchKey::VariableTensorId));

  auto op = Dispatcher::singleton().findSchema({"_test::dummy", ""});
  ASSERT_TRUE(op.has_value());

  called_autograd = false;
  c10::Dispatcher::singleton().callUnboxed<void, Tensor>(*op, dummyTensor(DispatchKey::CPUTensorId)); // note: all tensors have VariableTypeId set
  EXPECT_TRUE(called_autograd);
}

TEST(OperatorRegistrationTest, whenRegisteringAutogradKernelWithRegularKernel_thenCanCallAutogradKernel) {
  auto registrar = c10::RegisterOperators().op("_test::dummy(Tensor dummy) -> ()", c10::RegisterOperators::options()
    .impl_unboxedOnlyKernel<decltype(nonautograd_kernel), nonautograd_kernel>(DispatchKey::CPUTensorId)
    .impl_unboxedOnlyKernel<decltype(autograd_kernel), &autograd_kernel>(DispatchKey::VariableTensorId));

  auto op = Dispatcher::singleton().findSchema({"_test::dummy", ""});
  ASSERT_TRUE(op.has_value());

  called_nonautograd = called_autograd = false;
  c10::Dispatcher::singleton().callUnboxed<void, Tensor>(*op, dummyTensor(DispatchKey::CPUTensorId)); // note: all tensors have VariableTypeId set
  EXPECT_FALSE(called_nonautograd);
  EXPECT_TRUE(called_autograd);
}

TEST(OperatorRegistrationTest, whenRegisteringAutogradKernelWithRegularKernel_thenCanCallRegularKernel) {
  auto registrar = c10::RegisterOperators().op("_test::dummy(Tensor dummy) -> ()", c10::RegisterOperators::options()
    .impl_unboxedOnlyKernel<decltype(nonautograd_kernel), nonautograd_kernel>(DispatchKey::CPUTensorId)
    .impl_unboxedOnlyKernel<decltype(autograd_kernel), &autograd_kernel>(DispatchKey::VariableTensorId));

  auto op = Dispatcher::singleton().findSchema({"_test::dummy", ""});
  ASSERT_TRUE(op.has_value());

  called_nonautograd = called_autograd = false;
  at::AutoNonVariableTypeMode _var_guard(true);
  c10::Dispatcher::singleton().callUnboxed<void, Tensor>(*op, dummyTensor(DispatchKey::CPUTensorId));
  EXPECT_TRUE(called_nonautograd);
  EXPECT_FALSE(called_autograd);
}

TEST(OperatorRegistrationTest, whenRegisteringAutogradKernelWithCatchAllKernel_thenCanCallAutogradKernel) {
  auto registrar = c10::RegisterOperators().op("_test::dummy(Tensor dummy) -> ()", c10::RegisterOperators::options()
    .impl_unboxedOnlyCatchAllKernel<decltype(nonautograd_kernel), nonautograd_kernel>()
    .impl_unboxedOnlyKernel<decltype(autograd_kernel), &autograd_kernel>(DispatchKey::VariableTensorId));

  auto op = Dispatcher::singleton().findSchema({"_test::dummy", ""});
  ASSERT_TRUE(op.has_value());

  called_nonautograd = called_autograd = false;
  c10::Dispatcher::singleton().callUnboxed<void, Tensor>(*op, dummyTensor(DispatchKey::CPUTensorId));  // note: all tensors have VariableTypeId set
  EXPECT_FALSE(called_nonautograd);
  EXPECT_TRUE(called_autograd);
}

TEST(OperatorRegistrationTest, whenRegisteringAutogradKernelWithCatchAllKernel_thenCanCallCatchallKernel) {
  auto registrar = c10::RegisterOperators().op("_test::dummy(Tensor dummy) -> ()", c10::RegisterOperators::options()
    .impl_unboxedOnlyCatchAllKernel<decltype(nonautograd_kernel), nonautograd_kernel>()
    .impl_unboxedOnlyKernel<decltype(autograd_kernel), &autograd_kernel>(DispatchKey::VariableTensorId));

  auto op = Dispatcher::singleton().findSchema({"_test::dummy", ""});
  ASSERT_TRUE(op.has_value());

  called_nonautograd = called_autograd = false;
  at::AutoNonVariableTypeMode _var_guard(true);
  c10::Dispatcher::singleton().callUnboxed<void, Tensor>(*op, dummyTensor(DispatchKey::CPUTensorId));
  EXPECT_TRUE(called_nonautograd);
  EXPECT_FALSE(called_autograd);
}

TEST(OperatorRegistrationTest, xlaPreAutogradOverridesAutogradKernel) {
  auto registrar = c10::RegisterOperators().op("_test::dummy(Tensor dummy) -> ()", c10::RegisterOperators::options()
    .impl_unboxedOnlyKernel<decltype(nonautograd_kernel), &nonautograd_kernel>(DispatchKey::XLAPreAutograd)
    .impl_unboxedOnlyKernel<decltype(autograd_kernel), &autograd_kernel>(DispatchKey::VariableTensorId));

  auto op = Dispatcher::singleton().findSchema({"_test::dummy", ""});
  ASSERT_TRUE(op.has_value());

  called_nonautograd = called_autograd = false;
  c10::Dispatcher::singleton().callUnboxed<void, Tensor>(*op, dummyTensor(c10::DispatchKeySet{DispatchKey::XLATensorId, DispatchKey::XLAPreAutograd}));
  EXPECT_TRUE(called_nonautograd);
  EXPECT_FALSE(called_autograd);

  called_nonautograd = called_autograd = false;
  c10::Dispatcher::singleton().callUnboxed<void, Tensor>(*op, dummyTensor(DispatchKey::CPUTensorId));
  EXPECT_TRUE(called_autograd);
  EXPECT_FALSE(called_nonautograd);
}

/**
 * This is used to check that a given type works correctly when passed as input
 * to or as output from a kernel.
 *
 * Call ArgTypeTestKernel<Input, Output>::test(input, inputExpectation, output, outputExpectation, schema)
 * to test that a kernel with `Input` as input type and `Output` as output types,
 * when called with `input` fulfills `inputExpectation` inside the kernel, then
 * returns `output` and the returned value fulfills `outputExpectation`.
 *
 * `inputExpectation` and `outputExpectation` should be lambdas that run
 * googletest expect macros (or use other ways to assert the expectation is met).
 *
 * Optionally, you can specify the argument list part of a function schema
 * (e.g. "(Tensor a) -> Tensor") as an additional argument to use when
 * registering the kernel. In this case, the operator registration logic will
 * check that the kernel function signature matches the one you specified.
 */
struct TestModernAPI final {};
struct TestLegacyAPI final {};
struct TestModernAndLegacyAPI final {};

template<class InputType, class OutputType = InputType>
struct ArgTypeTestKernel final : OperatorKernel {
  explicit ArgTypeTestKernel(InputType input, std::function<void(const InputType&)> inputExpectation, OutputType output)
  : input_(std::move(input)), inputExpectation_(std::move(inputExpectation)), output_(std::move(output)) {}

  OutputType operator()(InputType input) const {
    inputExpectation_(std::move(input));
    return output_;
  }

  static void test(TestModernAndLegacyAPI, InputType input, std::function<void(const InputType&)> inputExpectation, OutputType output, std::function<void(const c10::Stack&)> outputExpectation, const std::string& schema) {
    test(TestModernAPI(), input, inputExpectation, output, outputExpectation, schema);
    test(TestLegacyAPI(), input, inputExpectation, output, outputExpectation, schema);
  }

  static void test(TestModernAPI, InputType input, std::function<void(const InputType&)> inputExpectation, OutputType output, std::function<void(const c10::Stack&)> outputExpectation, const std::string& schema) {
    return test_([&] {
      return c10::RegisterOperators().op("_test::my_op" + schema, c10::RegisterOperators::options().catchAllKernel<ArgTypeTestKernel>(input, inputExpectation, output));
    }, input, inputExpectation, output, outputExpectation, schema);
  }

  static void test(TestLegacyAPI, InputType input, std::function<void(const InputType&)> inputExpectation, OutputType output, std::function<void(const c10::Stack&)> outputExpectation, const std::string& schema) {
    return test_([&] {
      return c10::RegisterOperators().op("_test::my_op" + schema, [=] (InputType input) -> OutputType {
        inputExpectation(std::move(input));
        return output;
      });
    }, input, inputExpectation, output, outputExpectation, schema);
  }

private:
  static void test_(std::function<c10::RegisterOperators()> registration, InputType input, std::function<void(const InputType&)> inputExpectation, OutputType output, std::function<void(const c10::Stack&)> outputExpectation, const std::string& schema) {
    auto registry = registration();
    auto op = Dispatcher::singleton().findSchema({"_test::my_op", ""});
    ASSERT_TRUE(op.has_value()); // assert schema is registered
    auto actualOutput = callOp(*op, input);
    outputExpectation(actualOutput);
  }

  InputType input_;
  std::function<void(const InputType&)> inputExpectation_;
  OutputType output_;
  std::string schema_;
};

template<class InputType, class OutputType = InputType>
struct testArgTypes final {
  template<class APIType = TestModernAndLegacyAPI>
  static void test(InputType input, std::function<void(const InputType&)> inputExpectation, OutputType output, std::function<void(const IValue&)> outputExpectation, const std::string& schema) {
    // Test with explicitly specified schema
    ArgTypeTestKernel<InputType, OutputType>::test(
      APIType(), input, inputExpectation, output, [&] (const c10::Stack& output) {
        EXPECT_EQ(1, output.size());
        outputExpectation(output[0]);
      }, schema
    );

    // Test with inferred schema
    ArgTypeTestKernel<InputType, OutputType>::test(
      APIType(), input, inputExpectation, output, [&] (const c10::Stack& output) {
        EXPECT_EQ(1, output.size());
        outputExpectation(output[0]);
      }, ""
    );

    // Test taking argument and returning nothing
    ArgTypeTestKernel<InputType, std::tuple<>>::test(
      APIType(), input, inputExpectation, {}, [] (const c10::Stack&) {}, ""
    );

    // Test taking argument and returning multiple outputs
    ArgTypeTestKernel<InputType, std::tuple<int64_t, OutputType>>::test(
      APIType(), input, inputExpectation, std::tuple<int64_t, OutputType>{3, output}, [&] (const c10::Stack& output) {
        EXPECT_EQ(2, output.size());
        EXPECT_EQ(3, output[0].toInt());
        outputExpectation(output[1]);
      }, ""
    );
  }
};

TEST(OperatorRegistrationTest, testAvailableArgTypes) {
  // TODO Test Scalar

  // primitive types
  testArgTypes<double>::test(
    1.5, [] (const double& v) {EXPECT_EQ(1.5, v);},
    2.5, [] (const IValue& v) {EXPECT_EQ(2.5, v.toDouble());},
    "(float a) -> float");
  testArgTypes<int64_t>::test(
    1, [] (const int64_t& v) {EXPECT_EQ(1, v);},
    2, [] (const IValue& v) {EXPECT_EQ(2, v.toInt());},
    "(int a) -> int");
  testArgTypes<bool>::test(
    true, [] (const bool& v) {EXPECT_EQ(true, v);},
    false, [] (const IValue& v) {EXPECT_EQ(false, v.toBool());},
    "(bool a) -> bool");
  testArgTypes<bool>::test(
    false, [] (const bool& v) {EXPECT_EQ(false, v);},
    true, [] (const IValue& v) {EXPECT_EQ(true, v.toBool());},
    "(bool a) -> bool");
  testArgTypes<std::string>::test(
    "string1", [] (const std::string& v) {EXPECT_EQ("string1", v);},
    "string2", [] (const IValue& v) {EXPECT_EQ("string2", v.toString()->string());},
    "(str a) -> str");
  testArgTypes<Tensor>::test(
    dummyTensor(c10::DispatchKey::CPUTensorId), [] (const Tensor& v) {EXPECT_EQ(c10::DispatchKey::CPUTensorId, extractDispatchKey(v));},
    dummyTensor(c10::DispatchKey::CUDATensorId), [] (const IValue& v) {EXPECT_EQ(c10::DispatchKey::CUDATensorId, extractDispatchKey(v.toTensor()));},
    "(Tensor a) -> Tensor");


  // optional types (with has_value() == true)
  testArgTypes<c10::optional<double>>::test(
    c10::optional<double>(1.5), [] (const c10::optional<double>& v) {EXPECT_EQ(1.5, v.value());},
    c10::optional<double>(2.5), [] (const IValue& v) {EXPECT_EQ(2.5, v.toDouble());},
    "(float? a) -> float?");
  testArgTypes<c10::optional<int64_t>>::test(
    c10::optional<int64_t>(1), [] (const c10::optional<int64_t>& v) {EXPECT_EQ(1, v.value());},
    c10::optional<int64_t>(2), [] (const IValue& v) {EXPECT_EQ(2, v.toInt());},
    "(int? a) -> int?");
  testArgTypes<c10::optional<bool>>::test(
    c10::optional<bool>(true), [] (const c10::optional<bool>& v) {EXPECT_EQ(true, v.value());},
    c10::optional<bool>(false), [] (const IValue& v) {EXPECT_EQ(false, v.toBool());},
    "(bool? a) -> bool?");
  testArgTypes<c10::optional<bool>>::test(
    c10::optional<bool>(false), [] (const c10::optional<bool>& v) {EXPECT_EQ(false, v.value());},
    c10::optional<bool>(true), [] (const IValue& v) {EXPECT_EQ(true, v.toBool());},
    "(bool? a) -> bool?");
  testArgTypes<c10::optional<std::string>>::test(
    c10::optional<std::string>("string1"), [] (const c10::optional<std::string>& v) {EXPECT_EQ("string1", v.value());},
    c10::optional<std::string>("string2"), [] (const IValue& v) {EXPECT_EQ("string2", v.toString()->string());},
    "(str? a) -> str?");
  testArgTypes<c10::optional<Tensor>>::test(
    c10::optional<Tensor>(dummyTensor(c10::DispatchKey::CPUTensorId)), [] (const c10::optional<Tensor>& v) {EXPECT_EQ(c10::DispatchKey::CPUTensorId, extractDispatchKey(v.value()));},
    c10::optional<Tensor>(dummyTensor(c10::DispatchKey::CUDATensorId)), [] (const IValue& v) {EXPECT_EQ(c10::DispatchKey::CUDATensorId, extractDispatchKey(v.toTensor()));},
    "(Tensor? a) -> Tensor?");


  // optional types (with has_value() == false)
  testArgTypes<c10::optional<double>>::test(
    c10::optional<double>(c10::nullopt), [] (const c10::optional<double>& v) {EXPECT_FALSE(v.has_value());},
    c10::optional<double>(c10::nullopt), [] (const IValue& v) {EXPECT_TRUE(v.isNone());},
    "(float? a) -> float?");
  testArgTypes<c10::optional<int64_t>>::test(
    c10::optional<int64_t>(c10::nullopt), [] (const c10::optional<int64_t>& v) {EXPECT_FALSE(v.has_value());},
    c10::optional<int64_t>(c10::nullopt), [] (const IValue& v) {EXPECT_TRUE(v.isNone());},
    "(int? a) -> int?");
  testArgTypes<c10::optional<bool>>::test(
    c10::optional<bool>(c10::nullopt), [] (const c10::optional<bool>& v) {EXPECT_FALSE(v.has_value());},
    c10::optional<bool>(c10::nullopt), [] (const IValue& v) {EXPECT_TRUE(v.isNone());},
    "(bool? a) -> bool?");
  testArgTypes<c10::optional<bool>>::test(
    c10::optional<bool>(c10::nullopt), [] (const c10::optional<bool>& v) {EXPECT_FALSE(v.has_value());},
    c10::optional<bool>(c10::nullopt), [] (const IValue& v) {EXPECT_TRUE(v.isNone());},
    "(bool? a) -> bool?");
  testArgTypes<c10::optional<std::string>>::test(
    c10::optional<std::string>(c10::nullopt), [] (const c10::optional<std::string>& v) {EXPECT_FALSE(v.has_value());},
    c10::optional<std::string>(c10::nullopt), [] (const IValue& v) {EXPECT_TRUE(v.isNone());},
    "(str? a) -> str?");
  testArgTypes<c10::optional<Tensor>>::test(
    c10::optional<Tensor>(c10::nullopt), [] (const c10::optional<Tensor>& v) {EXPECT_FALSE(v.has_value());},
    c10::optional<Tensor>(c10::nullopt), [] (const IValue& v) {EXPECT_TRUE(v.isNone());},
    "(Tensor? a) -> Tensor?");


  // list types (with empty list)
  testArgTypes<c10::List<double>>::test(
    c10::List<double>(), [] (const c10::List<double>& v) {EXPECT_EQ(0, v.size());},
    c10::List<double>(), [] (const IValue& v) {EXPECT_EQ(0, v.to<c10::List<double>>().size());},
    "(float[] a) -> float[]");
  testArgTypes<c10::List<int64_t>, c10::List<int64_t>>::test(
    c10::List<int64_t>(), [] (const c10::List<int64_t>& v) {EXPECT_EQ(0, v.size());},
    c10::List<int64_t>(), [] (const IValue& v) {EXPECT_EQ(0, v.to<c10::List<int64_t>>().size());},
    "(int[] a) -> int[]");
  testArgTypes<c10::List<bool>>::test(
    c10::List<bool>(), [] (const c10::List<bool>& v) {EXPECT_EQ(0, v.size());},
    c10::List<bool>(), [] (const IValue& v) {EXPECT_EQ(0, v.to<c10::List<bool>>().size());},
    "(bool[] a) -> bool[]");
  testArgTypes<c10::List<std::string>>::test(
    c10::List<std::string>(), [] (const c10::List<std::string>& v) {EXPECT_EQ(0, v.size());},
    c10::List<std::string>(), [] (const IValue& v) {EXPECT_EQ(0, v.toListRef().size());},
    "(str[] a) -> str[]");


  // list types (with non-empty list)
  testArgTypes<c10::List<double>>::test(
    c10::List<double>({1.5, 2.5}), [] (const c10::List<double>& v) {expectListEquals({1.5, 2.5}, v);},
    c10::List<double>({3.5, 4.5}), [] (const IValue& v) {expectListEquals({3.5, 4.5}, v.to<c10::List<double>>());},
    "(float[] a) -> float[]");
  testArgTypes<c10::List<int64_t>>::test(
    c10::List<int64_t>({1, 2}), [] (const c10::List<int64_t>& v) {expectListEquals({1, 2}, v);},
    c10::List<int64_t>({3, 4}), [] (const IValue& v) {expectListEquals({3, 4}, v.to<c10::List<int64_t>>());},
    "(int[] a) -> int[]");
  testArgTypes<c10::List<bool>>::test(
    c10::List<bool>({true, false}), [] (const c10::List<bool>& v) {expectListEquals({true, false}, v);},
    c10::List<bool>({true, false}), [] (const IValue& v) {expectListEquals({true, false}, v.to<c10::List<bool>>());},
    "(bool[] a) -> bool[]");
  testArgTypes<c10::List<std::string>>::test(
    c10::List<std::string>({"first", "second"}), [] (const c10::List<std::string>& v) {expectListEquals({"first", "second"}, v);},
    c10::List<std::string>({"first", "second"}), [] (const IValue& v) {
      EXPECT_EQ(2, v.toListRef().size());
      EXPECT_EQ("first", v.toListRef()[0].toStringRef());
      EXPECT_EQ("second", v.toListRef()[1].toStringRef());
    },
    "(str[] a) -> str[]");
  testArgTypes<c10::List<Tensor>>::test(
    c10::List<Tensor>({dummyTensor(c10::DispatchKey::CPUTensorId), dummyTensor(c10::DispatchKey::CUDATensorId)}), [] (const c10::List<Tensor>& v) {
      EXPECT_EQ(2, v.size());
      EXPECT_EQ(c10::DispatchKey::CPUTensorId, extractDispatchKey(v.get(0)));
      EXPECT_EQ(c10::DispatchKey::CUDATensorId, extractDispatchKey(v.get(1)));
    },
    c10::List<Tensor>({dummyTensor(c10::DispatchKey::CUDATensorId), dummyTensor(c10::DispatchKey::CPUTensorId)}), [] (const IValue& v) {
      EXPECT_EQ(2, v.to<c10::List<at::Tensor>>().size());
      EXPECT_EQ(c10::DispatchKey::CUDATensorId, extractDispatchKey(v.to<c10::List<at::Tensor>>().get(0)));
      EXPECT_EQ(c10::DispatchKey::CPUTensorId, extractDispatchKey(v.to<c10::List<at::Tensor>>().get(1)));
    },
    "(Tensor[] a) -> Tensor[]");

  // deprecated list types (with empty list)
  testArgTypes<std::vector<double>>::test<TestLegacyAPI>(
    std::vector<double>(), [] (const std::vector<double>& v) {EXPECT_EQ(0, v.size());},
    std::vector<double>(), [] (const IValue& v) {EXPECT_EQ(0, v.to<c10::List<double>>().size());},
    "(float[] a) -> float[]");
  testArgTypes<std::vector<int64_t>, std::vector<int64_t>>::test<TestLegacyAPI>(
    std::vector<int64_t>(), [] (const std::vector<int64_t>& v) {EXPECT_EQ(0, v.size());},
    std::vector<int64_t>(), [] (const IValue& v) {EXPECT_EQ(0, v.to<c10::List<int64_t>>().size());},
    "(int[] a) -> int[]");
  //Note: vector<bool> is not supported, use List<bool> instead.
  testArgTypes<std::vector<std::string>>::test<TestLegacyAPI>(
    std::vector<std::string>(), [] (const std::vector<std::string>& v) {EXPECT_EQ(0, v.size());},
    std::vector<std::string>(), [] (const IValue& v) {EXPECT_EQ(0, v.toListRef().size());},
    "(str[] a) -> str[]");


  // deprecated list types (with non-empty list)
  testArgTypes<std::vector<double>>::test<TestLegacyAPI>(
    std::vector<double>({1.5, 2.5}), [] (const std::vector<double>& v) {expectListEquals({1.5, 2.5}, v);},
    std::vector<double>({3.5, 4.5}), [] (const IValue& v) {expectListEquals({3.5, 4.5}, v.to<c10::List<double>>());},
    "(float[] a) -> float[]");
  testArgTypes<std::vector<int64_t>>::test<TestLegacyAPI>(
    std::vector<int64_t>({1, 2}), [] (const std::vector<int64_t>& v) {expectListEquals({1, 2}, v);},
    std::vector<int64_t>({3, 4}), [] (const IValue& v) {expectListEquals({3, 4}, v.to<c10::List<int64_t>>());},
    "(int[] a) -> int[]");
  //Note: vector<bool> is not supported, use List<bool> instead.
  testArgTypes<std::vector<std::string>>::test<TestLegacyAPI>(
    std::vector<std::string>({"first", "second"}), [] (const std::vector<std::string>& v) {expectListEquals({"first", "second"}, v);},
    std::vector<std::string>({"first", "second"}), [] (const IValue& v) {
      EXPECT_EQ(2, v.toListRef().size());
      EXPECT_EQ("first", v.toListRef()[0].toStringRef());
      EXPECT_EQ("second", v.toListRef()[1].toStringRef());
    },
    "(str[] a) -> str[]");
  testArgTypes<std::vector<Tensor>>::test<TestLegacyAPI>(
    std::vector<Tensor>({dummyTensor(c10::DispatchKey::CPUTensorId), dummyTensor(c10::DispatchKey::CUDATensorId)}), [] (const std::vector<Tensor>& v) {
      EXPECT_EQ(2, v.size());
      EXPECT_EQ(c10::DispatchKey::CPUTensorId, extractDispatchKey(v.at(0)));
      EXPECT_EQ(c10::DispatchKey::CUDATensorId, extractDispatchKey(v.at(1)));
    },
    std::vector<Tensor>({dummyTensor(c10::DispatchKey::CUDATensorId), dummyTensor(c10::DispatchKey::CPUTensorId)}), [] (const IValue& v) {
      EXPECT_EQ(2, v.to<c10::List<at::Tensor>>().size());
      EXPECT_EQ(c10::DispatchKey::CUDATensorId, extractDispatchKey(v.to<c10::List<at::Tensor>>().get(0)));
      EXPECT_EQ(c10::DispatchKey::CPUTensorId, extractDispatchKey(v.to<c10::List<at::Tensor>>().get(1)));
    },
    "(Tensor[] a) -> Tensor[]");

  // Test optional of list (with nullopt)
  testArgTypes<c10::optional<c10::List<int64_t>>>::test(
    c10::optional<c10::List<int64_t>>(c10::nullopt), [] (const c10::optional<c10::List<int64_t>>& v) {EXPECT_FALSE(v.has_value());},
    c10::optional<c10::List<int64_t>>(c10::nullopt), [] (const IValue& v) {EXPECT_TRUE(v.isNone());},
    "(int[]? a) -> int[]?");

  // Test optional of list (with empty list)
  testArgTypes<c10::optional<c10::List<int64_t>>>::test(
    c10::optional<c10::List<int64_t>>(c10::List<int64_t>({})), [] (const c10::optional<c10::List<int64_t>>& v) {EXPECT_EQ(0, v.value().size());},
    c10::optional<c10::List<int64_t>>(c10::List<int64_t>({})), [] (const IValue& v) {EXPECT_EQ(0, v.to<c10::List<int64_t>>().size());},
    "(int[]? a) -> int[]?");

  // Test optional of list (with values)
  testArgTypes<c10::optional<c10::List<int64_t>>>::test(
    c10::optional<c10::List<int64_t>>(c10::List<int64_t>({1, 2})), [] (const c10::optional<c10::List<int64_t>>& v) {expectListEquals({1, 2}, v.value());},
    c10::optional<c10::List<int64_t>>(c10::List<int64_t>({3, 4})), [] (const IValue& v) {expectListEquals({3, 4}, v.to<c10::List<int64_t>>());},
    "(int[]? a) -> int[]?");

  // Test list of optional (with empty list)
  testArgTypes<c10::List<c10::optional<int64_t>>>::test(
    c10::List<c10::optional<int64_t>>(c10::List<c10::optional<int64_t>>({})), [] (const c10::List<c10::optional<int64_t>>& v) {EXPECT_EQ(0, v.size());},
    c10::List<c10::optional<int64_t>>(c10::List<c10::optional<int64_t>>({})), [] (const IValue& v) {EXPECT_EQ(0, v.to<c10::List<c10::optional<int64_t>>>().size());},
    "(int?[] a) -> int?[]");

  // Test list of optional (with values)
  testArgTypes<c10::List<c10::optional<int64_t>>>::test(
    c10::List<c10::optional<int64_t>>(c10::List<c10::optional<int64_t>>({3, c10::nullopt, 2})), [] (const c10::List<c10::optional<int64_t>>& v) {expectListEquals<c10::optional<int64_t>>({3, c10::nullopt, 2}, v);},
    c10::List<c10::optional<int64_t>>(c10::List<c10::optional<int64_t>>({3, c10::nullopt, 2})), [] (const IValue& v) {expectListEquals<c10::optional<int64_t>>({3, c10::nullopt, 2}, v.to<c10::List<c10::optional<int64_t>>>());},
    "(int?[] a) -> int?[]");

  // dict types
  c10::Dict<std::string, std::string> str_dict;
  str_dict.insert("key1", "value1");
  str_dict.insert("key2", "value2");
  testArgTypes<c10::Dict<std::string, std::string>>::test(
    str_dict, [] (c10::Dict<std::string, std::string> v) {
      EXPECT_EQ(2, v.size());
      EXPECT_EQ("value1", v.at("key1"));
      EXPECT_EQ("value2", v.at("key2"));
    },
    str_dict, [] (const IValue& v) {
      c10::Dict<std::string, std::string> dict = c10::impl::toTypedDict<std::string, std::string>(v.toGenericDict());
      EXPECT_EQ(2, dict.size());
      EXPECT_EQ("value1", dict.at("key1"));
      EXPECT_EQ("value2", dict.at("key2"));
    },
    "(Dict(str, str) a) -> Dict(str, str)");
  c10::Dict<int64_t, Tensor> tensor_dict;
  tensor_dict.insert(1, dummyTensor(c10::DispatchKey::CPUTensorId));
  tensor_dict.insert(2, dummyTensor(c10::DispatchKey::CUDATensorId));
  testArgTypes<c10::Dict<int64_t, Tensor>>::test(
    tensor_dict, [] (c10::Dict<int64_t, Tensor> v) {
      EXPECT_EQ(2, v.size());
      EXPECT_EQ(c10::DispatchKey::CPUTensorId, extractDispatchKey(v.at(1)));
      EXPECT_EQ(c10::DispatchKey::CUDATensorId, extractDispatchKey(v.at(2)));
    },
    tensor_dict, [] (const IValue& v) {
      c10::Dict<int64_t, Tensor> dict = c10::impl::toTypedDict<int64_t, Tensor>(v.toGenericDict());
      EXPECT_EQ(2, dict.size());
      EXPECT_EQ(c10::DispatchKey::CPUTensorId, extractDispatchKey(dict.at(1)));
      EXPECT_EQ(c10::DispatchKey::CUDATensorId, extractDispatchKey(dict.at(2)));
    },
    "(Dict(int, Tensor) a) -> Dict(int, Tensor)");

  // deprecated dict types
  std::unordered_map<std::string, std::string> str_map;
  str_map.emplace("key1", "value1");
  str_map.emplace("key2", "value2");
  testArgTypes<std::unordered_map<std::string, std::string>>::test<TestLegacyAPI>(
    str_map, [] (std::unordered_map<std::string, std::string> v) {
      EXPECT_EQ(2, v.size());
      EXPECT_EQ("value1", v.at("key1"));
      EXPECT_EQ("value2", v.at("key2"));
    },
    str_map, [] (const IValue& v) {
      c10::Dict<std::string, std::string> dict = c10::impl::toTypedDict<std::string, std::string>(v.toGenericDict());
      EXPECT_EQ(2, dict.size());
      EXPECT_EQ("value1", dict.at("key1"));
      EXPECT_EQ("value2", dict.at("key2"));
    },
    "(Dict(str, str) a) -> Dict(str, str)");
  std::unordered_map<int64_t, Tensor> tensor_map;
  tensor_map.emplace(1, dummyTensor(c10::DispatchKey::CPUTensorId));
  tensor_map.emplace(2, dummyTensor(c10::DispatchKey::CUDATensorId));
  testArgTypes<std::unordered_map<int64_t, Tensor>>::test<TestLegacyAPI>(
    tensor_map, [] (std::unordered_map<int64_t, Tensor> v) {
      EXPECT_EQ(2, v.size());
      EXPECT_EQ(c10::DispatchKey::CPUTensorId, extractDispatchKey(v.at(1)));
      EXPECT_EQ(c10::DispatchKey::CUDATensorId, extractDispatchKey(v.at(2)));
    },
    tensor_map, [] (const IValue& v) {
      c10::Dict<int64_t, Tensor> dict = c10::impl::toTypedDict<int64_t, Tensor>(v.toGenericDict());
      EXPECT_EQ(2, dict.size());
      EXPECT_EQ(c10::DispatchKey::CPUTensorId, extractDispatchKey(dict.at(1)));
      EXPECT_EQ(c10::DispatchKey::CUDATensorId, extractDispatchKey(dict.at(2)));
    },
    "(Dict(int, Tensor) a) -> Dict(int, Tensor)");

  // weird deeply nested type
  using DeeplyNestedType = c10::List<c10::Dict<std::string, c10::List<c10::optional<c10::Dict<int64_t, std::string>>>>>;
  auto makeDeeplyNestedObject = [] () -> DeeplyNestedType {
    c10::Dict<int64_t, std::string> inner3;
    inner3.insert(1, "1");
    c10::List<c10::optional<c10::Dict<int64_t, std::string>>> inner2;
    inner2.push_back(std::move(inner3));
    c10::Dict<std::string, c10::List<c10::optional<c10::Dict<int64_t, std::string>>>> inner1;
    inner1.insert("key", std::move(inner2));
    c10::List<c10::Dict<std::string, c10::List<c10::optional<c10::Dict<int64_t, std::string>>>>> result;
    result.push_back(inner1);
    return result;
  };
  testArgTypes<DeeplyNestedType>::test(
    makeDeeplyNestedObject(), [] (const DeeplyNestedType& v) {EXPECT_EQ("1", v.get(0).at("key").get(0).value().at(1));},
    makeDeeplyNestedObject(), [] (const IValue& v) {EXPECT_EQ("1", v.to<DeeplyNestedType>().get(0).at("key").get(0).value().at(1));},
    "(Dict(str, Dict(int, str)?[])[] a) -> Dict(str, Dict(int, str)?[])[]");
}

TEST(NewOperatorRegistrationTest, testBasics) {
  auto registrar = c10::import()
    .def("_test::dummy(Tensor self) -> Tensor")
    .def("_test::dummy1(Tensor self) -> Tensor")
    .def("_test::dummy2(Tensor self) -> Tensor")
    .def("_test::dummy3(Tensor self, Tensor other) -> Tensor", [](const Tensor& self, const Tensor& other) { return self; })
    .def("_test::dummy4", [](const Tensor& self, const Tensor& other) { return other; })
    .impl("_test::dummy", c10::DeviceType::CPU, [](const Tensor& self) { return self; })
    .impl("_test::dummy", c10::DeviceType::XLA, [](const Tensor& self) { return self; })
    // Internal API
    .impl("_test::dummy2", c10::DispatchKey::CPUTensorId, [](const Tensor& self) { return self; })
    .impl("_test::dummy2", c10::DispatchKey::XLATensorId, [](const Tensor& self) { return self; });

  ASSERT_TRUE(Dispatcher::singleton().findSchema({"_test::dummy", ""}).has_value());
  // Should have a schema even if there are no impls
  ASSERT_TRUE(Dispatcher::singleton().findSchema({"_test::dummy1", ""}).has_value());
  ASSERT_TRUE(Dispatcher::singleton().findSchema({"_test::dummy2", ""}).has_value());
  ASSERT_TRUE(Dispatcher::singleton().findSchema({"_test::dummy3", ""}).has_value());
  ASSERT_TRUE(Dispatcher::singleton().findSchema({"_test::dummy4", ""}).has_value());
}

TEST(NewOperatorRegistrationTest, importTopLevel) {
  auto registrar = c10::import()
    .def("test::def1(Tensor self) -> Tensor")
    .def("test::def2(Tensor self) -> Tensor", [](const Tensor& x) { return x; })
    .def("test::def3", [](const Tensor& x) { return x; })
    .impl("test::impl1", [](const Tensor& x) { return x; });
  ASSERT_TRUE(Dispatcher::singleton().findSchema({"test::def1", ""}).has_value());
  ASSERT_TRUE(Dispatcher::singleton().findSchema({"test::def2", ""}).has_value());
  ASSERT_TRUE(Dispatcher::singleton().findSchema({"test::def3", ""}).has_value());
  ASSERT_TRUE(Dispatcher::singleton().findOp({"test::def1", ""}).has_value());
  ASSERT_TRUE(Dispatcher::singleton().findOp({"test::def2", ""}).has_value());
  ASSERT_TRUE(Dispatcher::singleton().findOp({"test::def3", ""}).has_value());
  ASSERT_TRUE(Dispatcher::singleton().findOp({"test::impl1", ""}).has_value());
}

TEST(NewOperatorRegistrationTest, overload) {
  auto registrar = c10::import()
    .def("test::fn(Tensor self) -> Tensor")
    .def("test::fn.overload1(Tensor self, Tensor other) -> Tensor")
    .def("test::fn.overload2(Tensor self, Tensor other, Tensor alpha) -> Tensor");
  ASSERT_TRUE(Dispatcher::singleton().findSchema({"test::fn", ""}).has_value());
  ASSERT_TRUE(Dispatcher::singleton().findSchema({"test::fn", "overload1"}).has_value());
  ASSERT_TRUE(Dispatcher::singleton().findSchema({"test::fn", "overload2"}).has_value());
}

// See https://github.com/pytorch/pytorch/issues/35397
TEST(NewOperatorRegistrationTest, importNamespace) {
  auto registrar = c10::_import_DOES_NOT_WORK_WITH_MOBILE_CUSTOM_BUILD("test")
    .def("def1(Tensor self) -> Tensor")
    .def("def2(Tensor self) -> Tensor", [](const Tensor& x) { return x; })
    .def("def3", [](const Tensor& x) { return x; })
    .impl("impl1", [](const Tensor& x) { return x; })
    .def("retest::def1(Tensor self) -> Tensor")
    .def("retest::def2(Tensor self) -> Tensor", [](const Tensor& x) { return x; })
    .def("retest::def3", [](const Tensor& x) { return x; })
    .impl("retest::impl1", [](const Tensor& x) { return x; });
  ASSERT_TRUE(Dispatcher::singleton().findSchema({"test::def1", ""}).has_value());
  ASSERT_TRUE(Dispatcher::singleton().findSchema({"test::def2", ""}).has_value());
  ASSERT_TRUE(Dispatcher::singleton().findSchema({"test::def3", ""}).has_value());
  ASSERT_TRUE(Dispatcher::singleton().findOp({"test::impl1", ""}).has_value());
  ASSERT_TRUE(Dispatcher::singleton().findSchema({"retest::def1", ""}).has_value());
  ASSERT_TRUE(Dispatcher::singleton().findSchema({"retest::def2", ""}).has_value());
  ASSERT_TRUE(Dispatcher::singleton().findSchema({"retest::def3", ""}).has_value());
  ASSERT_TRUE(Dispatcher::singleton().findOp({"retest::impl1", ""}).has_value());
}

TEST(NewOperatorRegistrationTest, schema) {
  auto registrar = c10::import()
    .def("test::def1(Tensor self) -> Tensor")
    .def(torch::schema("test::def2(Tensor self) -> Tensor"))
    .def(torch::schema("test::def3(Tensor self) -> Tensor", c10::AliasAnalysisKind::PURE_FUNCTION))
    .def(torch::jit::parseSchema("test::def4(Tensor self) -> Tensor"));

  ASSERT_TRUE(Dispatcher::singleton().findSchema({"test::def1", ""}).has_value());
  ASSERT_TRUE(Dispatcher::singleton().findSchema({"test::def2", ""}).has_value());
  ASSERT_TRUE(Dispatcher::singleton().findSchema({"test::def3", ""}).has_value());
  ASSERT_TRUE(Dispatcher::singleton().findSchema({"test::def4", ""}).has_value());

  EXPECT_EQ(Dispatcher::singleton().findSchema({"test::def1", ""})->schema().aliasAnalysis(), c10::AliasAnalysisKind::FROM_SCHEMA);
  EXPECT_EQ(Dispatcher::singleton().findSchema({"test::def2", ""})->schema().aliasAnalysis(), c10::AliasAnalysisKind::FROM_SCHEMA);
  EXPECT_EQ(Dispatcher::singleton().findSchema({"test::def3", ""})->schema().aliasAnalysis(), c10::AliasAnalysisKind::PURE_FUNCTION);
  ASSERT_TRUE(Dispatcher::singleton().findSchema({"test::def4", ""})->schema().isDefaultAliasAnalysisKind());
}

TEST(NewOperatorRegistrationTest, dispatch) {
  bool cpu_called = false;
  bool cuda_called = false;
  bool autograd_called = false;
  auto registrar = c10::import()
    .def("test::fn_cpu", torch::dispatch(c10::DispatchKey::CPUTensorId, [&](const Tensor& x) { cpu_called = true; return x; }))
    .def("test::fn_cuda", torch::dispatch(c10::kCUDA, [&](const Tensor& x) { cuda_called = true; return x; }))
    .def("test::fn_autograd", torch::dispatch(c10::kAutograd, [&](const Tensor& x) { autograd_called = true; return x; }));

  {
    auto op = Dispatcher::singleton().findSchema({"test::fn_cpu", ""});
    ASSERT_TRUE(op.has_value());
    ASSERT_FALSE(cpu_called);
    callOp(*op, dummyTensor(c10::DispatchKey::CPUTensorId));
    ASSERT_TRUE(cpu_called);
  }

  {
    auto op = Dispatcher::singleton().findSchema({"test::fn_cuda", ""});
    ASSERT_TRUE(op.has_value());
    ASSERT_FALSE(cuda_called);
    callOp(*op, dummyTensor(c10::DispatchKey::CUDATensorId));
    ASSERT_TRUE(cuda_called);
  }

  {
    auto op = Dispatcher::singleton().findSchema({"test::fn_autograd", ""});
    ASSERT_TRUE(op.has_value());
    ASSERT_FALSE(autograd_called);
    callOp(*op, dummyTensor(c10::DispatchKey::VariableTensorId));
    ASSERT_TRUE(autograd_called);
  }
}

TEST(NewOperatorRegistrationTest, dispatchMultiple) {
  bool cpu_called = false;
  bool cuda_called = false;
  bool autograd_called = false;
  auto registrar = c10::import()
    .def("test::fn(Tensor self) -> Tensor")
    // NB: Direct use of DispatchKey is discouraged; use the DeviceType
    // k-synonyms instead
    .impl("test::fn", c10::DispatchKey::CPUTensorId, [&](const Tensor& x) { cpu_called = true; return x; })
    .impl("test::fn", c10::kCUDA, [&](const Tensor& x) { cuda_called = true; return x; })
    .impl("test::fn", c10::kAutograd, [&](const Tensor& x) { autograd_called = true; return x; });

  auto op = Dispatcher::singleton().findSchema({"test::fn", ""});
  ASSERT_TRUE(op.has_value());

  {
    at::AutoNonVariableTypeMode _var_guard;
    ASSERT_FALSE(cpu_called);
    callOp(*op, dummyTensor(c10::DispatchKey::CPUTensorId));
    ASSERT_TRUE(cpu_called);

    ASSERT_FALSE(cuda_called);
    callOp(*op, dummyTensor(c10::DispatchKey::CUDATensorId));
    ASSERT_TRUE(cuda_called);
  }

  ASSERT_FALSE(autograd_called);
  callOp(*op, dummyTensor(c10::DispatchKey::VariableTensorId));
  ASSERT_TRUE(autograd_called);
}

TEST(NewOperatorRegistrationTest, fallback) {
  auto registrar = c10::import()
    .fallback(c10::kCPU, c10::CppFunction::makeFromBoxedFunction<&backend_fallback_kernel>());

  auto registrar1 = c10::RegisterOperators().op("_test::dummy(Tensor dummy, str input) -> ()");
  auto op = Dispatcher::singleton().findSchema({"_test::dummy", ""});
  ASSERT_TRUE(op.has_value());
  auto stack = callOp(*op, dummyTensor(c10::DispatchKey::CPUTensorId), "hello ");
  EXPECT_EQ("hello _test::dummy", stack[1].toString()->string());
}

TEST(NewOperatorRegistrationTest, BackendSelectRedispatchesToCPU) {
  bool cpu_called = false;
  bool backend_generic_called = false;
  auto registrar = c10::import()
    .def("test::fn(Tensor self) -> Tensor")
    .impl("test::fn", c10::kCPU, [&](const Tensor& x) { cpu_called = true; return x; })
    .impl("test::fn", c10::DispatchKey::BackendSelect, [&](const Tensor& x) {
      backend_generic_called = true;
      auto op = c10::Dispatcher::singleton().findSchema({"test::fn", ""});
      return c10::Dispatcher::singleton().callUnboxedRedispatch<Tensor, const Tensor&>(*op, c10::DispatchKey::BackendSelect, x);
    })
  ;
  auto op = Dispatcher::singleton().findSchema({"test::fn", ""});
  ASSERT_TRUE(op.has_value());
  callOp(*op, dummyTensor(c10::DispatchKey::CPUTensorId));
  ASSERT_TRUE(cpu_called);
  ASSERT_TRUE(backend_generic_called);
}

Tensor dummy_fn(const Tensor& x) {
  return x;
}

TEST(NewOperatorRegistrationTest, CppFunction) {
  // Just show off the possible ways to register functions
  auto registrar = c10::import()
    .def("test::fn1", &dummy_fn)
    // C++ will implicitly convert function to function pointer
    // c.f. https://en.cppreference.com/w/cpp/language/implicit_conversion#Function_to_pointer
    .def("test::fn2", dummy_fn)
    .def("test::fn3", [](const Tensor& x) { return x; })
    // These require explicit schema
    .def("test::fn4(Tensor x) -> Tensor", c10::CppFunction::makeFallthrough())
    .def("test::fn5(Tensor x) -> Tensor", c10::CppFunction::makeUnboxedOnly(dummy_fn))
    .def("test::fn6(Tensor x) -> Tensor", c10::CppFunction::makeFromBoxedFunction<&backend_fallback_kernel>());
}

// Some internal tests that have to be done from C++

struct OpRegistrationListenerForDelayedListenerTest : public c10::OpRegistrationListener {
  int64_t num_registers_ = 0;
  int64_t num_deregisters_ = 0;
  void onOperatorRegistered(const OperatorHandle& op) override {
    num_registers_++;
  }
  void onOperatorDeregistered(const OperatorHandle& op) override {
    num_deregisters_++;
  }
};

TEST(NewOperatorRegistrationTest, testDelayedListener) {
  auto listener = std::make_unique<OpRegistrationListenerForDelayedListenerTest>();
  auto listener_ptr = listener.get();
  auto registry = Dispatcher::singleton().addRegistrationListener(std::move(listener));
  int64_t initial_num_registers = listener_ptr->num_registers_;
  int64_t initial_num_deregisters = listener_ptr->num_deregisters_;
  auto op = Dispatcher::singleton().findOp({"_test::dummy", ""});
  ASSERT_FALSE(op.has_value());
  auto reg1 = c10::import().impl("_test::dummy", [](const Tensor& self) { return self; });
  EXPECT_EQ(initial_num_registers, listener_ptr->num_registers_);
  {
    auto reg2 = c10::import().def("_test::dummy(Tensor self) -> Tensor");
    EXPECT_EQ(initial_num_registers + 1, listener_ptr->num_registers_);
  }
  EXPECT_EQ(initial_num_deregisters + 1, listener_ptr->num_deregisters_);
}

<<<<<<< HEAD
=======
TEST(OperatorRegistrationTest, whenDeregisteringOp_thenHandleBecomesInvalid) {
  c10::optional<OperatorHandle> handle;
  {
    auto registrar = c10::import()
      .def("_test::dummy(Tensor dummy) -> Tensor");
    handle = Dispatcher::singleton().findSchema({"_test::dummy", ""});
    EXPECT_TRUE(handle.has_value());
    EXPECT_TRUE(handle->isValid());
  }
  // Now the RegistrationHandleRAII went out of scope and the op is deregistered
  EXPECT_FALSE(handle->isValid());
}

>>>>>>> 903d26a6
}

#pragma GCC diagnostic pop<|MERGE_RESOLUTION|>--- conflicted
+++ resolved
@@ -1518,22 +1518,6 @@
   EXPECT_EQ(initial_num_deregisters + 1, listener_ptr->num_deregisters_);
 }
 
-<<<<<<< HEAD
-=======
-TEST(OperatorRegistrationTest, whenDeregisteringOp_thenHandleBecomesInvalid) {
-  c10::optional<OperatorHandle> handle;
-  {
-    auto registrar = c10::import()
-      .def("_test::dummy(Tensor dummy) -> Tensor");
-    handle = Dispatcher::singleton().findSchema({"_test::dummy", ""});
-    EXPECT_TRUE(handle.has_value());
-    EXPECT_TRUE(handle->isValid());
-  }
-  // Now the RegistrationHandleRAII went out of scope and the op is deregistered
-  EXPECT_FALSE(handle->isValid());
-}
-
->>>>>>> 903d26a6
 }
 
 #pragma GCC diagnostic pop