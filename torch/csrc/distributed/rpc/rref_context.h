#pragma once

#include <c10/util/Optional.h>
#include <torch/csrc/distributed/rpc/message.h>
#include <torch/csrc/distributed/rpc/rpc_agent.h>
#include <torch/csrc/distributed/rpc/rref_impl.h>
#include <torch/csrc/distributed/rpc/types.h>
#include <torch/csrc/utils/future.h>

#include <atomic>

namespace torch {
namespace distributed {
namespace rpc {

namespace callback {
// It's the callback for RemoteCall.
void TORCH_API confirmPendingUser(
    const FutureMessage& futureMessage,
    const ForkId& expectedForkId);

// It's the callback for finishing creating owner rref, it returned deletedRRef,
// so that the deletedRRef can be handled under GIL in python_functions.cpp if
// deletedRRef contains python object.
c10::intrusive_ptr<RRef> TORCH_API
finishCreatingOwnerRRef(const FutureMessage& futureMessage);
} // namespace callback

using torch::utils::Future;

// Manages RRef lifetime and keeps track of RRef forks.
class TORCH_API RRefContext {
 public:
  static RRefContext& getInstance();
  // NB: This method must be called before destructing RRefContext singleton.
  // Similar to delForkOfOwner, this method returns a vector of OwnerRRefs that
  // hold py::object. The call-site is also responsible for resetting those
  // shared_ptr objects with a GIL. See comments at delForkOfOwner() for more
  // details.
  static std::vector<c10::intrusive_ptr<RRef>> destroyInstance(
      bool ignoreRRefLeak = true);

  static void handleException(const FutureMessage& fm);

  RRefContext(const RRefContext&) = delete;
  RRefContext(RRefContext&& other) = delete;
  void operator=(const RRefContext&) = delete;
  RRefContext& operator=(RRefContext&& other) = delete;

  ~RRefContext();

  // get the worker id of the current worker
  inline worker_id_t getWorkerId() const {
    return agent_->getWorkerInfo().id_;
  }

  // get the worker name of the current worker
  inline const std::string& getWorkerName() const {
    return agent_->getWorkerInfo().name_;
  }

  //  generate a globally unique ID
  inline GloballyUniqueId genGloballyUniqueId() {
    return GloballyUniqueId(getWorkerId(), nextLocalId_++);
  }

  inline const std::shared_ptr<RpcAgent>& agent() const {
    return agent_;
  }

  // create a ``UserRRef`` owned by the worker ``ownerId``
  c10::intrusive_ptr<UserRRef> createUserRRef(
      worker_id_t ownerId,
      const TypePtr& type);

  // Convert an RRefForkData into an RRef. This RRef could be user or owner.
  // This RRef could have already existed before, or could be created in this
  // method, we pass type here to validate or help the rref creation.
  c10::intrusive_ptr<RRef> getOrCreateRRef(
      const RRefForkData& rfd,
      const TypePtr& type);

  // Get the ``OwnerRRef`` of id ``rrefId``. If it does not exist, create a new
  // one.
  c10::intrusive_ptr<OwnerRRef> getOrCreateOwnerRRef(
      const RRefId& rrefId,
      const TypePtr& type);

  // Create an empty owner rref of type.
  c10::intrusive_ptr<OwnerRRef> createOwnerRRef(const TypePtr& type);

  // Returns a Future of the OwnerRRef, which will be marked completed when
  // OwnerRRef is created.
<<<<<<< HEAD
  std::shared_ptr<Future<c10::intrusive_ptr<OwnerRRef>>>
      getOwnerRRef(const RRefId& rrefId);
=======
  std::shared_ptr<torch::utils::Future<c10::intrusive_ptr<OwnerRRef>>>
  getOwnerRRef(const RRefId& rrefId);
>>>>>>> 3668f301

  // Adding the RRefId of an OwnerRRef into the forks_ map. This is useful when
  // making a remote call to self, which as for now, still goes through serde
  // and invokes request callback. In this case, the OwnerRRef has already been
  // created on the send side, and we need to pass it to the receive side,
  // instead of creating a new OwnerRRef. This is done by adding the OwnerRRef
  // into owners_. However, that alone is not enough, as it could be deleted
  // when all UserRRef die, which would then remove the OwnerRRef from owners_
  // and this could happen before the self remote call finishes. To prevent
  // that, this API adds the RRefId as a ForkId, which will then delete the
  // ForkId when the self remote is done.
  void addSelfAsFork(c10::intrusive_ptr<OwnerRRef>& rref);

  // Register a fork of the ``OwnerRRef``, and inserts a intrusive_ptr of the
  // ``OwnerRRef`` in a map to keep it alive.
  void addForkOfOwner(const RRefId& rrefId, const ForkId& forkId);
  // Performs the same function as addForkOfOwner but ignores duplicate
  // requests. This idempotent function is used with RREF_FORK_REQUEST calls,
  // whereas all other message types use the non-idempotent variant.
  void addForkOfOwnerIfNotPresent(const RRefId& rrefId, const ForkId& forkId);
  // Delete a fork of the ``OwnerRRef``. NB: this could trigger deletion on the
  // IValue or py::object. For the later, this method will acquire GIL.
  // NB: If this fork deletion triggered deleting OwnerRRef, this method will
  // return a shared_ptr to the OwnerRRef, which is likely to be the last
  // shared_ptr instance for it. Therefore, deleting this shared_ptr<OwnerRRef>
  // will also trigger deleting the object it points to. If OwnerRRef holds a
  // py::object, deleting it require GIL. The call site should guarded it with
  // a GIL and reset the shared_ptr. The GIL-guarded deletion is intentionally
  // left out of this function to avoid creating dependency on pybind.
  c10::intrusive_ptr<RRef> delForkOfOwner(
      const RRefId& rrefId,
      const ForkId& forkId);

  // Invoked when pickling an RRef to setup child/fork properly
  RRefForkData prepareChildFork(const c10::intrusive_ptr<RRef>& rref);
  // Invoked when unpickling an RRef to send RREF_FORK_REQUEST to owner and
  // send RREF_CHILD_ACCEPT to the parent.
  // NB: forkId is necessary here as the rref could be an OwnerRRef
  void notifyOwnerAndParentOfFork(
      const ForkId& forkId,
      worker_id_t parent,
      const c10::intrusive_ptr<RRef>& rref);

  // When a UserRRef is forked to another worker (user or owner), it is added
  // into pendingChildren_ to be held alive until it receives RREF_CHILD_ACCEPT
  // from the child.
  // NB: This is necessary for both user and owner child. As we do not have FIFO
  // communication between workers, we need this strategy to make sure that all
  // previously submitted rpc/remote calls are acked before sending out the
  // RREF_USER_DELETE message. Otherwise, the OwnerRRef could be deleted too
  // soon.
  void addPendingChild(
      const ForkId& forkId,
      const c10::intrusive_ptr<RRef>& rref);
  void delPendingChild(const ForkId& forkId);

  // When a UserRRef is created, it is added into pendingUsers_ to be held alive
  // until it receives RREF_USER_ACCEPT from the owner.
  void addPendingUser(
      const ForkId& forkId,
      const c10::intrusive_ptr<RRef>& rref);
  void delPendingUser(const ForkId& forkId);
  void addConfirmedUser(
      const ForkId& forkId,
      const c10::intrusive_ptr<RRef>& rref);

  // Start recroding new pending UserRRefs. All pending UserRRefs introduced
  // after this point will be put into the thread_local userTable_, which will
  // then be consumed and cleared in waitForThreadLocalPendingRRefs().
  void recordThreadLocalPendingRRefs();
  // End recording new pending UserRRefs, and clear the thread_local userTable_.
  // Returns a Future which will be marked as completed when all pending
  // UserRRefs in the current userTable_ are confirmed by their owners. The bool
  // value in the Future is unused.
  // This method is useful to make sure RRefs in user function arguments are
  // confirmed before launching user code.
  // NB: Callers of this method does not need to keep the returned Future alive,
  // because this Future is already captured in callbacks of the
  // PendingUserState. If there is no pending UserRRefs, this method returns a
  // completed future.
  std::shared_ptr<Future<bool>> waitForThreadLocalPendingRRefs();
  // Only call this function when there are errors during a recording session,
  // and it is likely that waitForThreadLocalPendingRRefs() cannot be invoked
  // properly.
  // TODO: make this a context guard
  void clearRecordedPendingRRefsOnError();

  void delUser(
      const worker_id_t owner,
      const RRefId& rrefId,
      const ForkId& forkId);
  void delAllUsers(std::chrono::milliseconds timeoutMillis);

  std::unordered_map<std::string, std::string> getDebugInfo();

 private:
  struct PendingUserState {
    PendingUserState(c10::intrusive_ptr<RRef> rref) : rref_(std::move(rref)) {}

    inline void confirm() {
      c10::static_intrusive_pointer_cast<UserRRef>(rref_)->confirm();
      future_.markCompleted(true);
    }

    c10::intrusive_ptr<RRef> rref_;
    // Use Future.wait() and Future.markCompleted() to block and unblock user
    // functions. The bool value wrapped by the future_ is not used.
    Future<bool> future_;
  };

  RRefContext(std::shared_ptr<RpcAgent>);

  c10::intrusive_ptr<UserRRef> createUserRRef(
      worker_id_t ownerId,
      const RRefId& rrefId,
      const ForkId& forkId,
      const TypePtr& type);

  void finishForkRequest(const ForkId& forkId, worker_id_t parent);

  // If there is any leak on any RRef, this method will throw an error.
  void checkRRefLeaks(bool ignoreRRefLeak);

  static std::atomic<local_id_t> nextLocalId_;

  const std::shared_ptr<RpcAgent> agent_;
  mutable std::mutex mutex_;
  // Keep OwnerRRefs alive until there is no living UserRRefs.
  std::unordered_map<RRefId, c10::intrusive_ptr<RRef>, RRefId::Hash> owners_;
  // A map to track OwnerRRefs that are requested but not yet created. This can
  // happen if the to_here() message is processed on the owner before the
  // corresponding creator rpc.remote() message. If this happens, instead of
  // to_here() RPC thread to block waiting for the OwnerRRef creation, the
  // RRefContext returns a Future, so that the RPC request processing logic can
  // attach subsequent code as a callback to that Future.
  // NB: the OwnerRRefs in this map must be cleared when the corresponding
  // OwnerRRef is created.
  std::unordered_map<
      RRefId,
      std::shared_ptr<Future<c10::intrusive_ptr<OwnerRRef>>>,
      RRefId::Hash>
      pendingOwners_;
  // Tracks known living UserRRefs of an OwnerRRef
  std::unordered_map<
      RRefId,
      std::unordered_set<ForkId, ForkId::Hash>,
      RRefId::Hash>
      forks_;

  // This cond var is used by deleteAllUsers(), a event notificaton is sent if
  // number of pending UserRRef or UserRRef children is reduced, or
  // number of owned OwnerRRef is reduced.
  std::condition_variable deleteAllUsersCV_;
  // The follow 3 maps keep UserRRefs alive by holding a intrusive_ptr to the
  // RRef instances. A UserRRef must be added into this map if any of the
  // following two conditions is true:
  //
  // (1) A UserRRef has not been accepted by owner yet.
  //
  //     It can be used or shared, but cannot be deleted, and hence kept alive
  //     in this map. A message of type RREF_USER_ACCEPT will move the
  //     corresponding RRef from pendingUsers_ map to confirmedUsers_ map.
  std::unordered_map<ForkId, std::shared_ptr<PendingUserState>, ForkId::Hash>
      pendingUsers_;
  //     UserRRefs are added into this map when it is confirmed by the owner.
  //     When destroying RRefContext this map helps to find local UserRRefs
  //     and send delete messages if they are still not deleted by Python
  //     garbage collection.
  std::unordered_map<ForkId, c10::weak_intrusive_ptr<RRef>, ForkId::Hash>
      confirmedUsers_;

  // (2) A UserRRef has forked a child UserRRef which has not been accepted by
  //     the owner yet.
  //
  //     In this case, this UserRRef cannot send out RREF_USER_DELETE message,
  //     as it could potentially trigger the OwnerRRef been deleted before the
  //     owner learns about the forked child.
  std::unordered_map<ForkId, c10::intrusive_ptr<RRef>, ForkId::Hash>
      pendingChildren_;

  std::mutex destroyedMutex_;
  bool destroyed_;

  // Thread local states to keep UserRRefs deserialized from user function
  // arguments.
  static thread_local std::vector<std::shared_ptr<PendingUserState>> userTable_;
  // A flag indicating whether subsequently created UserRRefs should be added to
  // the thread_local userTable_. The flag is set to true before serializing
  // RPC arguments and then set to false before running the corresponding
  // user code. See addPendingUser and delPendingUser for more details.
  // NB: The reason for having this flag is because addPendingUser are called in
  // two cases, and we only want to track the 2nd case.
  // (1) RRef as the return value: when calling rpc.remote, the UserRRef on the
  //     caller side is added to the context using addPendingUser.
  // (2) RRef as an argument: When running an RPC using RRefs as arguments, the
  //     RRef is forwarded to the callee as new UserRRefs (if the callee is not
  //     the owner). In this case, we block running the user function until all
  //     UserRRefs are confirmed by the owner.
  // This contract gurantees that no UserRRefs can be used remotely without
  // confirmation. Note that, however, the UserRRef created by rpc.remote can
  // still be passed to local functions as arguments and used there. This is by
  // design, because this feature is especially useful when, say a master node
  // creates multiple UserRRefs in a loop and then shares them with other nodes.
  // Blocking every iteration in the loop until RRefs are confirmed will slow
  // this down. This nuance on UserRRef can be interpreted as we only make
  // exceptions for UserRRef creators. And using the UserRRef on its creator
  // without confirmation is OK, because the creator would either call to_here
  // or forward the UserRRef, and both would then require confirmations from the
  // owner.
  static thread_local bool recording_;
};

} // namespace rpc
} // namespace distributed
} // namespace torch<|MERGE_RESOLUTION|>--- conflicted
+++ resolved
@@ -91,13 +91,8 @@
 
   // Returns a Future of the OwnerRRef, which will be marked completed when
   // OwnerRRef is created.
-<<<<<<< HEAD
-  std::shared_ptr<Future<c10::intrusive_ptr<OwnerRRef>>>
-      getOwnerRRef(const RRefId& rrefId);
-=======
-  std::shared_ptr<torch::utils::Future<c10::intrusive_ptr<OwnerRRef>>>
-  getOwnerRRef(const RRefId& rrefId);
->>>>>>> 3668f301
+  std::shared_ptr<Future<c10::intrusive_ptr<OwnerRRef>>> getOwnerRRef(
+      const RRefId& rrefId);
 
   // Adding the RRefId of an OwnerRRef into the forks_ map. This is useful when
   // making a remote call to self, which as for now, still goes through serde
