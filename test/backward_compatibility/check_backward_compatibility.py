from __future__ import absolute_import, division, print_function, unicode_literals

import argparse
import datetime
import re
import sys
import torch
from torch._C import parse_schema


# The date specifies how long the whitelist exclusion should apply to.
#
#   - If we NEVER give BC guarantee for an operator, you can put the
#     date arbitrarily far in the future.
#   - Otherwise, pick a date that is far enough in the future that you
#     believe you can land your diff before then.
#
# Whitelist entries can be removed after the date listed on them passes.
white_list = [
    ('c10_experimental', datetime.date(2222, 1, 1)),
    # We export some functions and classes for test_jit.py directly from libtorch.so,
    # it's not important to have BC for them
    ('_TorchScriptTesting.*', datetime.date(9999, 1, 1)),
    ('aten::append*', datetime.date(2020, 4, 15)),
    ('aten::real*', datetime.date(2020, 4, 15)),
    ('aten::imag*', datetime.date(2020, 4, 15)),
<<<<<<< HEAD
    ('quantized::conv_prepack', datetime.date(2020, 4, 15)),
    ('quantized::conv_unpack', datetime.date(2020, 4, 15)),
    ('quantized::conv', datetime.date(2020, 4, 15)),
    ('quantized::conv2d_prepack', datetime.date(2020, 4, 15)),
    ('quantized::conv2d_unpack', datetime.date(2020, 4, 15)),
    ('quantized::conv2d', datetime.date(2020, 4, 15)),
    ('quantized::conv2d_relu', datetime.date(2020, 4, 15)),
    ('quantized::conv3d_prepack', datetime.date(2020, 4, 15)),
    ('quantized::conv3d_unpack', datetime.date(2020, 4, 15)),
    ('quantized::conv3d', datetime.date(2020, 4, 15)),
    ('quantized::conv3d_relu', datetime.date(2020, 4, 15)),
=======
    ('aten::quantize_per_tensor', datetime.date(2020, 4, 15)),
>>>>>>> 4b916b6b
]


# The nightly will fail to parse newly added syntax to schema declarations
# Add new schemas that will fail the nightly here
dont_parse_list = [
]


def white_listed(schema, white_list):
    for item in white_list:
        if item[1] < datetime.date.today():
            continue
        regexp = re.compile(item[0])
        if regexp.search(schema.name):
            return True
    return False


def dont_parse(schema_line):
    for item in dont_parse_list:
        if item[1] < datetime.date.today():
            continue
        regexp = re.compile(item[0])
        if regexp.search(schema_line):
            return True
    return False


def check_bc(new_schema_dict):
    existing_schemas = torch._C._jit_get_all_schemas()
    is_bc = True
    broken_ops = []
    for existing_schema in existing_schemas:
        if white_listed(existing_schema, white_list):
            print("Black list, skipping schema: ", str(existing_schema))
            continue
        print("processing existing schema: ", str(existing_schema))
        new_schemas = new_schema_dict.get(existing_schema.name, [])
        found = False
        for new_schema in new_schemas:
            if new_schema.is_backward_compatible_with(existing_schema):
                found = True
                break
        if not found:
            print('Can NOT find backward compatible schemas after changes '
                  'for schema {} from the following candidates:\n[\n{}\n]'
                  .format(
                      str(existing_schema),
                      "\n\t".join(str(s) for s in new_schemas)))
            # TODO Print out more details about why candidates don't match.
            broken_ops.append(str(existing_schema))
            is_bc = False
    if is_bc:
        print('Found backward compatible schemas for all existing schemas')
    else:
        print('The PR is introducing backward incompatible changes to the '
              'operator library. Please contact PyTorch team to confirm '
              'whether this change is wanted or not. \n\nBroken ops: '
              '[\n\t{}\n]'.format("\n\t".join(broken_ops)))
    return is_bc


if __name__ == '__main__':
    parser = argparse.ArgumentParser(description='Process some integers.')
    parser.add_argument(
        '--new-schemas',
        help='filename to load new schemas',
        type=str,
        default='schemas.txt')
    args = parser.parse_args()
    new_schema_dict = dict()
    with open(args.new_schemas, 'r') as f:
        while True:
            line = f.readline()
            if not line:
                break
            if dont_parse(line.strip()):
                print("Not parsing schema line: ", line.strip())
                continue
            s = parse_schema(line.strip())
            slist = new_schema_dict.get(s.name, [])
            slist.append(s)
            new_schema_dict[s.name] = slist

    if not check_bc(new_schema_dict):
        sys.exit(1)<|MERGE_RESOLUTION|>--- conflicted
+++ resolved
@@ -24,7 +24,7 @@
     ('aten::append*', datetime.date(2020, 4, 15)),
     ('aten::real*', datetime.date(2020, 4, 15)),
     ('aten::imag*', datetime.date(2020, 4, 15)),
-<<<<<<< HEAD
+    ('aten::quantize_per_tensor', datetime.date(2020, 4, 15)),
     ('quantized::conv_prepack', datetime.date(2020, 4, 15)),
     ('quantized::conv_unpack', datetime.date(2020, 4, 15)),
     ('quantized::conv', datetime.date(2020, 4, 15)),
@@ -36,9 +36,6 @@
     ('quantized::conv3d_unpack', datetime.date(2020, 4, 15)),
     ('quantized::conv3d', datetime.date(2020, 4, 15)),
     ('quantized::conv3d_relu', datetime.date(2020, 4, 15)),
-=======
-    ('aten::quantize_per_tensor', datetime.date(2020, 4, 15)),
->>>>>>> 4b916b6b
 ]
 
 
