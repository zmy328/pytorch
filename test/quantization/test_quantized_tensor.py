import numpy as np
import math
import torch
import io
import unittest
from copy import deepcopy
from hypothesis import given
from hypothesis import strategies as st

<<<<<<< HEAD
from torch.testing._internal.common_utils import TestCase, run_tests, TEST_WITH_ROCM
=======
from torch.testing._internal.common_utils import TestCase
>>>>>>> c4b9f3bf
import torch.testing._internal.hypothesis_utils as hu

hu.assert_deadline_disabled()

import tempfile

class Foo(torch.nn.Module):
    def __init__(self):
        super(Foo, self).__init__()
        self.qscheme = torch.per_tensor_symmetric

def _calculate_dynamic_qparams(X, dtype, reduce_range=False):
    """Calculate the dynamic quantization parameters (scale, zero_point)
    according to the min and max element of the tensor"""
    if isinstance(X, torch.Tensor):
        X = X.numpy()
    if dtype == torch.qint8:
        if reduce_range:
            qmin, qmax = -64, 63
        else:
            qmin, qmax = -128, 127
    else:  # dtype == torch.quint8
        if reduce_range:
            qmin, qmax = 0, 127
        else:
            qmin, qmax = 0, 255

    min_val = X.min().astype(dtype=np.float32)
    max_val = X.max().astype(dtype=np.float32)
    min_val = min(0.0, min_val)
    max_val = max(0.0, max_val)
    scale = (np.float64(max_val) - min_val) / (qmax - qmin)
    if scale == 0.0 or math.isinf(1.0 / scale):
        scale = np.float64(0.1)
        zero_point = 0

    zero_point_from_min = qmin - min_val / float(scale)
    zero_point_from_max = qmax - max_val / float(scale)
    zero_point_from_min_error = abs(qmin) - abs(min_val / float(scale))
    zero_point_from_max_error = abs(qmax) - abs(max_val / float(scale))
    if zero_point_from_min_error < zero_point_from_max_error:
        initial_zero_point = zero_point_from_min
    else:
        initial_zero_point = zero_point_from_max
    nudged_zero_point = 0

    if initial_zero_point < qmin:
        nudged_zero_point = qmin
    elif initial_zero_point > qmax:
        nudged_zero_point = qmax
    else:
        nudged_zero_point = int(round(initial_zero_point))

    return [scale.astype(np.float32), int(nudged_zero_point)]

def get_supported_device_types():
    return ['cpu', 'cuda'] if torch.cuda.is_available() and not TEST_WITH_ROCM else ['cpu']

class TestQuantizedTensor(TestCase):
    def test_qtensor(self):
        num_elements = 10
        scale = 1.0
        zero_point = 2
        for device in get_supported_device_types():
            for dtype in [torch.qint8, torch.quint8, torch.qint32]:
                r = torch.ones(num_elements, dtype=torch.float, device=device)
                qr = torch.quantize_per_tensor(r, scale, zero_point, dtype)
                self.assertEqual(qr.q_scale(), scale)
                self.assertEqual(qr.q_zero_point(), zero_point)
                self.assertTrue(qr.is_quantized)
                self.assertFalse(r.is_quantized)
                self.assertEqual(qr.qscheme(), torch.per_tensor_affine)
                self.assertTrue(isinstance(qr.qscheme(), torch.qscheme))
                # slicing and int_repr
                int_repr = qr.int_repr()
                for num in int_repr:
                    self.assertEqual(num, 3)
                for num in qr[2:].int_repr():
                    self.assertEqual(num, 3)
                # dequantize
                rqr = qr.dequantize()
                for i in range(num_elements):
                    self.assertEqual(r[i], rqr[i])
                # we can also print a qtensor
                empty_r = torch.ones((0, 1), dtype=torch.float, device=device)
                empty_qr = torch.quantize_per_tensor(empty_r, scale, zero_point, dtype)

                device_msg = "" if device == 'cpu' else "device='" + device + ":0', "
                dtype_msg = str(dtype) + ", "
                self.assertEqual(' '.join(str(empty_qr).split()),
                                 "tensor([], " + device_msg + "size=(0, 1), dtype=" + dtype_msg +
                                 "quantization_scheme=torch.per_tensor_affine, " +
                                 "scale=1.0, zero_point=2)")

    def test_qtensor_float_assignment(self):
        # Scalar Tensor
        # item
        scale = 1.0
        zero_point = 2
        r = torch.ones(1, dtype=torch.float)
        for dtype in [torch.qint8, torch.quint8, torch.qint32]:
            qr = torch.quantize_per_tensor(r, scale, zero_point, dtype=dtype)
            self.assertEqual(qr.item(), 1)
            self.assertEqual(qr[0].item(), 1)
            # assignment
            self.assertTrue(qr[0].is_quantized)
            qr[0] = 11.3  # float assignment
            self.assertEqual(qr.item(), 11)
            x = torch.ones(1, dtype=torch.float) * 15.3
            # Copying from a float Tensor
            qr[:] = x
            self.assertEqual(qr.item(), 15)

            dtype_msg = str(dtype) + ", "
            self.assertEqual(' '.join(str(qr).split()),
                             "tensor([15.], size=(1,), dtype=" + dtype_msg +
                             "quantization_scheme=torch.per_tensor_affine, " +
                             "scale=1.0, zero_point=2)")

    def test_qtensor_quant_dequant(self):
        scale = 0.02
        zero_point = 2
        for device in get_supported_device_types():
            r = torch.rand(3, 2, dtype=torch.float, device=device) * 4 - 2
            for dtype in [torch.qint8, torch.quint8, torch.qint32]:
                qr = torch.quantize_per_tensor(r, scale, zero_point, dtype)
                rqr = qr.dequantize()
                self.assertTrue(np.allclose(r.cpu().numpy(), rqr.cpu().numpy(), atol=2 / scale))

    # legacy constructor/new doesn't support qtensors
    def test_qtensor_legacy_new_failure(self):
        r = torch.rand(3, 2, dtype=torch.float) * 4 - 2
        scale = 0.02
        zero_point = 2
        qr = torch.quantize_per_tensor(r, scale, zero_point, torch.quint8)
        self.assertRaises(RuntimeError, lambda: qr.new(device='cpu'))
        self.assertRaises(RuntimeError, lambda: qr.new(r.storage()))
        self.assertRaises(RuntimeError, lambda: qr.new(r))
        self.assertRaises(RuntimeError, lambda: qr.new(torch.Size([2, 3])))
        self.assertRaises(RuntimeError, lambda: qr.new([6]))

    def test_per_channel_qtensor_creation(self):
        numel = 10
        ch_axis = 0
        scales = torch.rand(numel)
        zero_points = torch.randint(0, 10, size=(numel,))
        for dtype in [torch.qint8, torch.quint8]:
            q = torch._empty_per_channel_affine_quantized(
                [numel], scales=scales, zero_points=zero_points, axis=ch_axis, dtype=dtype)
            self.assertEqual(scales, q.q_per_channel_scales())
            self.assertEqual(zero_points, q.q_per_channel_zero_points())
            self.assertEqual(ch_axis, q.q_per_channel_axis())

        # create Tensor from uint8_t Tensor, scales and zero_points
        int_tensor = torch.randint(0, 100, size=(numel,), dtype=torch.uint8)
        q = torch._make_per_channel_quantized_tensor(int_tensor, scales, zero_points, ch_axis)
        self.assertEqual(int_tensor, q.int_repr())
        self.assertEqual(scales, q.q_per_channel_scales())
        self.assertEqual(zero_points, q.q_per_channel_zero_points())
        self.assertEqual(ch_axis, q.q_per_channel_axis())

    def test_qtensor_creation(self):
        scale = 0.5
        zero_point = 10
        numel = 10
        for device in get_supported_device_types():
            q = torch._empty_affine_quantized([numel], scale=scale, zero_point=zero_point,
                                              device=device, dtype=torch.quint8)
            self.assertEqual(scale, q.q_scale())
            self.assertEqual(zero_point, q.q_zero_point())

            # create Tensor from uint8_t Tensor, scale and zero_point
            int_tensor = torch.randint(0, 100, size=(10,), device=device, dtype=torch.uint8)
            q = torch._make_per_tensor_quantized_tensor(int_tensor, scale, zero_point)
            self.assertEqual(int_tensor, q.int_repr())
            self.assertEqual(scale, q.q_scale())
            self.assertEqual(zero_point, q.q_zero_point())

            # create via empty_like
            q = torch._empty_affine_quantized([numel], scale=scale, zero_point=zero_point,
                                              device=device, dtype=torch.quint8)
            q_el = torch.empty_like(q)
            self.assertEqual(q.q_scale(), q_el.q_scale())
            self.assertEqual(q.q_zero_point(), q_el.q_zero_point())
            self.assertEqual(q.dtype, q_el.dtype)

            # create via empty_like but change the dtype (currently not supported)
            with self.assertRaises(RuntimeError):
                torch.empty_like(q, dtype=torch.qint8)

    def test_qtensor_dtypes(self):
        r = torch.rand(3, 2, dtype=torch.float) * 4 - 2
        scale = 0.2
        zero_point = 2
        qr = torch.quantize_per_tensor(r, scale, zero_point, torch.qint8)
        rqr = qr.dequantize()
        self.assertTrue(np.allclose(r.numpy(), rqr.numpy(), atol=2 / scale))
        qr = torch.quantize_per_tensor(r, scale, zero_point, torch.quint8)
        rqr = qr.dequantize()
        self.assertTrue(np.allclose(r.numpy(), rqr.numpy(), atol=2 / scale))
        qr = torch.quantize_per_tensor(r, scale, zero_point, torch.qint32)
        rqr = qr.dequantize()
        self.assertTrue(np.allclose(r.numpy(), rqr.numpy(), atol=2 / scale))

    def test_qtensor_quantize_per_channel(self):
        r = torch.rand(3, 2, dtype=torch.float) * 4 - 2
        scales = torch.tensor([0.2, 0.03], dtype=torch.double)
        zero_points = torch.tensor([5, 10], dtype=torch.long)
        axis = 1

        def quantize_c(data, scales, zero_points):
            res = torch.empty((3, 2))
            quant_min, quant_max = 0, 255
            for i in range(3):
                for j in range(2):
                    res[i][j] = np.clip(np.round(data[i][j] / scales[j]) + zero_points[j], quant_min, quant_max)
            return res
        qr = torch.quantize_per_channel(r, scales, zero_points, axis, torch.quint8)
        rqr = qr.dequantize()
        self.assertTrue(np.allclose(qr.int_repr(), quantize_c(r, scales, zero_points)))
        self.assertTrue(np.allclose(r.numpy(), rqr.numpy(), atol=2 / np.min(scales.numpy())))

    def test_qtensor_permute(self):
        scale = 0.02
        zero_point = 1
        for device in get_supported_device_types():
            r = torch.rand(10, 30, 2, 2, device=device, dtype=torch.float) * 4 - 2
            for dtype in [torch.qint8, torch.quint8, torch.qint32]:
                qr = torch.quantize_per_tensor(r, scale, zero_point, dtype=dtype)
                qr = qr.transpose(0, 1)
                rqr = qr.dequantize()
                # compare transpose + dequantized result with orignal transposed result
                self.assertTrue(np.allclose(r.cpu().numpy().transpose([1, 0, 2, 3]), rqr.cpu().numpy(), atol=2 / scale))

                qr = torch.quantize_per_tensor(r, scale, zero_point, dtype=dtype)
                qr1 = qr.permute([1, 0, 2, 3])
                qr2 = qr.transpose(0, 1)
                # compare int representation after transformations
                self.assertEqual(qr1.int_repr(), qr2.int_repr())
                self.assertEqual(qr1.q_scale(), qr2.q_scale())
                self.assertEqual(qr1.q_zero_point(), qr2.q_zero_point())
                # compare dequantized result
                self.assertEqual(qr1.dequantize(), qr2.dequantize())
                # compare permuted + dequantized result with original transposed result
                self.assertTrue(np.allclose(qr2.dequantize().cpu().numpy(),
                                            r.cpu().numpy().transpose([1, 0, 2, 3]), atol=2 / scale))
                # make permuted result contiguous
                self.assertEqual(qr2.contiguous().int_repr(), qr2.int_repr())

                # change memory format
                qlast = qr.contiguous(memory_format=torch.channels_last)
                self.assertEqual(qr.stride(), list(reversed(sorted(qr.stride()))))
                self.assertNotEqual(qlast.stride(), list(reversed(sorted(qlast.stride()))))
                self.assertEqual(qr.int_repr(), qlast.int_repr())
                self.assertEqual(qr.q_scale(), qlast.q_scale())
                self.assertEqual(qr.q_zero_point(), qlast.q_zero_point())
                self.assertEqual(qlast.dequantize(), qr.dequantize())

                # permuting larger tensors
                x = torch.randn(64, 64, device=device)
                qx = torch.quantize_per_tensor(x, 1.0, 0, dtype)
                # should work
                qx.permute([1, 0])

    def test_qtensor_per_channel_permute(self):
        r = torch.rand(20, 10, 2, 2, dtype=torch.float) * 4 - 2
        dtype = torch.qint8
        scales = torch.rand(10) * 0.02 + 0.01
        zero_points = torch.round(torch.rand(10) * 2 - 1).to(torch.long)
        qr = torch.quantize_per_channel(r, scales, zero_points, 1, dtype)

        # we can't reorder the axis
        with self.assertRaises(RuntimeError):
            qr.transpose(0, 1)

        # but we can change memory format
        qlast = qr.contiguous(memory_format=torch.channels_last)
        self.assertEqual(qr.stride(), list(reversed(sorted(qr.stride()))))
        self.assertNotEqual(qlast.stride(), list(reversed(sorted(qlast.stride()))))
        self.assertEqual(qr.int_repr(), qlast.int_repr())
        self.assertEqual(scales, qlast.q_per_channel_scales())
        self.assertEqual(zero_points, qlast.q_per_channel_zero_points())
        self.assertEqual(1, qlast.q_per_channel_axis())
        self.assertEqual(qlast.dequantize(), qr.dequantize())

    def test_qtensor_load_save(self):
        scale = 0.2
        zero_point = 10
        # storage is not accessible on the cuda right now
        device = "cpu"
        r = torch.rand(15, 2, dtype=torch.float32, device=device) * 2
        for dtype in [torch.qint8, torch.quint8, torch.qint32]:
            qr = torch.quantize_per_tensor(r, scale, zero_point, dtype=dtype)
            qrv = qr[:, 1]
            with tempfile.NamedTemporaryFile() as f:
                # Serializing and Deserializing Tensor
                torch.save((qr, qrv), f)
                f.seek(0)
                qr2, qrv2 = torch.load(f)
                self.assertEqual(qr, qr2)
                self.assertEqual(qrv, qrv2)
                self.assertEqual(qr2.storage().data_ptr(), qrv2.storage().data_ptr())

    def test_qtensor_per_channel_load_save(self):
        r = torch.rand(20, 10, dtype=torch.float) * 4 - 2
        scales = torch.rand(10, dtype=torch.double) * 0.02 + 0.01
        zero_points = torch.round(torch.rand(10) * 20 + 1).to(torch.long)
        # quint32, cuda is not supported yet
        for dtype in [torch.quint8, torch.qint8]:
            qr = torch.quantize_per_channel(r, scales, zero_points, 1, dtype)
            with tempfile.NamedTemporaryFile() as f:
                # Serializing and Deserializing Tensor
                torch.save(qr, f)
                f.seek(0)
                qr2 = torch.load(f)
                self.assertEqual(qr, qr2)

    def test_qtensor_copy(self):
        scale = 0.5
        zero_point = 10
        numel = 10
        for device in get_supported_device_types():
            for dtype in [torch.qint8, torch.quint8, torch.qint32]:
                # copy from same scale and zero_point
                q = torch._empty_affine_quantized([numel], scale=scale,
                                                  zero_point=zero_point, device=device, dtype=dtype)
                q2 = torch._empty_affine_quantized([numel], scale=scale,
                                                   zero_point=zero_point, device=device, dtype=dtype)
                q.copy_(q2)
                self.assertEqual(q.int_repr(), q2.int_repr())
                self.assertEqual(q.q_scale(), q2.q_scale())
                self.assertEqual(q.q_zero_point(), q2.q_zero_point())
                # copying from different scale and zero_point
                scale = 3.2
                zero_point = 5
                q = torch._empty_affine_quantized([numel], scale=scale,
                                                  zero_point=zero_point, device=device, dtype=dtype)
                # check original scale and zero_points are set correctly
                self.assertEqual(q.q_scale(), scale)
                self.assertEqual(q.q_zero_point(), zero_point)
                q.copy_(q2)
                # check scale and zero_points has been copied
                self.assertEqual(q, q2)
                # can't copy from quantized tensor to non-quantized tensor
                r = torch.empty([numel], dtype=torch.float)
                q = torch._empty_affine_quantized([numel], scale=scale, zero_point=zero_point, dtype=torch.quint8)
                with self.assertRaisesRegex(RuntimeError, "please use dequantize"):
                    r.copy_(q)

    def test_torch_qtensor_deepcopy(self):
        # cuda is not supported yet
        device = "cpu"
        q_int = torch.randint(0, 100, [3, 5], device=device, dtype=torch.uint8)
        scale, zero_point = 2.0, 3
        q = torch._make_per_tensor_quantized_tensor(q_int, scale=scale, zero_point=zero_point)
        qc = deepcopy(q)
        self.assertEqual(qc, q)

    def test_qtensor_clone(self):
        numel = 10
        scale = 0.5
        zero_point = 10
        for device in get_supported_device_types():
            for dtype in [torch.qint8, torch.quint8, torch.qint32]:
                q2 = torch._empty_affine_quantized([numel], scale=scale, zero_point=zero_point,
                                                   device=device, dtype=dtype)
                q = q2.clone()
                # Check to make sure the scale and zero_point has been copied.
                self.assertEqual(q, q2)

    def test_qtensor_view(self):
        scale, zero_point, dtype = 1.0, 2, torch.uint8
        for device in get_supported_device_types():
            q_int = torch.randint(0, 100, [1, 2, 3], device=device, dtype=dtype)
            q = torch._make_per_tensor_quantized_tensor(q_int, scale=scale, zero_point=zero_point)
            q2 = q.view(1, 3, 2)
            self.assertEqual(q.numel(), q2.numel())
            # testing -1
            self.assertEqual(q, q2.view(1, -1, 3))

            a_int = torch.randint(0, 100, [1, 2, 3, 4], device=device, dtype=dtype)
            a = torch._make_per_tensor_quantized_tensor(a_int, scale=scale, zero_point=zero_point)
            b = a.transpose(1, 2)  # swaps 2nd and 3rd dimension
            c = a.view(1, 3, 2, 4)  # does not change tensor layout in memory
            self.assertEqual(b.size(), c.size())
            self.assertEqual(b.q_scale(), c.q_scale())
            self.assertEqual(b.q_zero_point(), c.q_zero_point())
            self.assertNotEqual(b.stride(), c.stride())
            # size is the same but the underlying data is different
            self.assertNotEqual(b.int_repr(), c.int_repr())
            # torch.equal is not supported for the cuda backend
            if device == 'cpu':
                self.assertFalse(torch.equal(b, c))
            else:
                self.assertRaises(RuntimeError, lambda: torch.equal(b, c))

            # a case can't view non-contiguos Tensor
            a_int = torch.randint(0, 100, [1, 2, 3, 4], device=device, dtype=dtype)
            a = torch._make_per_tensor_quantized_tensor(a_int, scale=scale, zero_point=zero_point)
            b = a.transpose(1, 2)  # swaps 2nd and 3rd dimension
            err_str = "view size is not compatible with input tensor's size and stride*"
            with self.assertRaisesRegex(RuntimeError, err_str):
                b.view(1, 4, 2, 3)
            # view on contiguous tensor is fine
            b.contiguous().view(1, 4, 2, 3)

    def test_qtensor_reshape(self):
        scale, zero_point, dtype = 1.0, 2, torch.uint8
        for device in get_supported_device_types():
            q_int = torch.randint(0, 100, [3, 5], dtype=dtype, device=device)
            q = torch._make_per_tensor_quantized_tensor(q_int, scale=scale, zero_point=zero_point)
            q2 = q.reshape([15])
            self.assertEqual(q.numel(), q2.numel())
            self.assertEqual(q2.size(), [15])
            # testing -1
            self.assertEqual(q, q2.reshape([3, -1]))

            a_int = torch.randint(0, 100, [1, 2, 3, 4], dtype=dtype, device=device)
            a = torch._make_per_tensor_quantized_tensor(a_int, scale=scale, zero_point=zero_point)
            b = a.transpose(1, 2)  # swaps 2nd and 3rd dimension
            c = a.reshape(1, 3, 2, 4)  # does not change tensor layout
            self.assertEqual(b.size(), c.size())
            self.assertEqual(b.q_scale(), c.q_scale())
            self.assertEqual(b.q_zero_point(), c.q_zero_point())
            self.assertNotEqual(b.stride(), c.stride())
            self.assertNotEqual(b.int_repr(), c.int_repr())
            # torch.equal is not supported for the cuda backend
            if device == 'cpu':
                self.assertFalse(torch.equal(b, c))
            else:
                self.assertRaises(RuntimeError, lambda: torch.equal(b, c))

            # we can use reshape for non-contiguous Tensor
            a_int = torch.randint(0, 100, [1, 2, 3, 4], dtype=dtype, device=device)
            a = torch._make_per_tensor_quantized_tensor(a_int, scale=scale, zero_point=zero_point)
            b = a.transpose(1, 2)  # swaps 2nd and 3rd dimension
            c = b.reshape(1, 4, 2, 3)

    def test_qscheme_pickle(self):
        f = Foo()
        buf = io.BytesIO()
        torch.save(f, buf)

        buf.seek(0)
        f2 = torch.load(buf)

        self.assertEqual(f2.qscheme, torch.per_tensor_symmetric)

    @given(X=hu.tensor(shapes=hu.array_shapes(min_dims=2, max_dims=4,
                                              min_side=1, max_side=10),
                       qparams=hu.qparams()),
           reduce_range=st.booleans()
           )
    def test_choose_qparams(self, X, reduce_range):
        X, (scale, zero_point, torch_type) = X
        X = torch.from_numpy(X)
        X_scale, X_zp = _calculate_dynamic_qparams(X, torch.quint8, reduce_range=reduce_range)
        qparams = torch._choose_qparams_per_tensor(X, reduce_range)
        np.testing.assert_array_almost_equal(X_scale, qparams[0], decimal=3)
<<<<<<< HEAD
        self.assertEqual(X_zp, qparams[1])

    @unittest.skipIf(not torch.cuda.is_available() or TEST_WITH_ROCM, 'CUDA is not available')
    def test_cuda_cpu_implementation_consistency(self):
        numel, zero_point, scale = 100, 2, 0.02
        r = torch.rand(numel, dtype=torch.float32, device='cpu') * 25 - 4
        for dtype in [torch.qint8, torch.quint8, torch.qint32]:
            qr_cpu = torch.quantize_per_tensor(r, scale, zero_point, dtype=dtype)
            qr_cuda = torch.quantize_per_tensor(r.cuda(), scale, zero_point, dtype=dtype)
            # intr repr must be the same
            np.testing.assert_equal(qr_cpu.int_repr().numpy(), qr_cuda.int_repr().cpu().numpy())
            # dequantized values must be the same
            r_cpu, r_cuda = qr_cpu.dequantize().numpy(), qr_cuda.dequantize().cpu().numpy()
            np.testing.assert_almost_equal(r_cuda, r_cpu, decimal=5)

if __name__ == "__main__":
    run_tests()
=======
        self.assertEqual(X_zp, qparams[1])
>>>>>>> c4b9f3bf
<|MERGE_RESOLUTION|>--- conflicted
+++ resolved
@@ -7,11 +7,7 @@
 from hypothesis import given
 from hypothesis import strategies as st
 
-<<<<<<< HEAD
-from torch.testing._internal.common_utils import TestCase, run_tests, TEST_WITH_ROCM
-=======
-from torch.testing._internal.common_utils import TestCase
->>>>>>> c4b9f3bf
+from torch.testing._internal.common_utils import TestCase, TEST_WITH_ROCM
 import torch.testing._internal.hypothesis_utils as hu
 
 hu.assert_deadline_disabled()
@@ -471,7 +467,6 @@
         X_scale, X_zp = _calculate_dynamic_qparams(X, torch.quint8, reduce_range=reduce_range)
         qparams = torch._choose_qparams_per_tensor(X, reduce_range)
         np.testing.assert_array_almost_equal(X_scale, qparams[0], decimal=3)
-<<<<<<< HEAD
         self.assertEqual(X_zp, qparams[1])
 
     @unittest.skipIf(not torch.cuda.is_available() or TEST_WITH_ROCM, 'CUDA is not available')
@@ -485,10 +480,4 @@
             np.testing.assert_equal(qr_cpu.int_repr().numpy(), qr_cuda.int_repr().cpu().numpy())
             # dequantized values must be the same
             r_cpu, r_cuda = qr_cpu.dequantize().numpy(), qr_cuda.dequantize().cpu().numpy()
-            np.testing.assert_almost_equal(r_cuda, r_cpu, decimal=5)
-
-if __name__ == "__main__":
-    run_tests()
-=======
-        self.assertEqual(X_zp, qparams[1])
->>>>>>> c4b9f3bf
+            np.testing.assert_almost_equal(r_cuda, r_cpu, decimal=5)