--- conflicted
+++ resolved
@@ -1,4 +1,3 @@
-
 #include "torch/csrc/jit/runtime/operator.h"
 #include "torch/csrc/jit/runtime/custom_operator.h"
 #include "torch/csrc/jit/frontend/function_schema_parser.h"
@@ -57,11 +56,7 @@
 template<class Return, class... Args>
 Return callUnboxedKernel(OperatorKernel* unboxedKernel, Args... args) {
   using FuncType = Return (Args...);
-<<<<<<< HEAD
-  auto* typedUnboxedKernel = static_cast<c10::detail::WrapRuntimeKernelFunctor<FuncType*>*>(unboxedKernel);
-=======
   auto* typedUnboxedKernel = static_cast<c10::impl::WrapFunctionIntoRuntimeFunctor<FuncType*>*>(unboxedKernel);
->>>>>>> a1eb591e
   return (*typedUnboxedKernel)(std::forward<Args>(args)...);
 }
 
@@ -111,13 +106,6 @@
 
 class Registerer final {
 public:
-<<<<<<< HEAD
-  Registerer&& op(const std::string& schema, KernelFunction::InternalBoxedKernelFunction* boxed_kernel_wrapper) && {
-    static auto& dispatcher = c10::Dispatcher::singleton();
-    std::pair<RegistrationHandleRAII, OperatorHandle> registration = dispatcher.registerSchema(parseSchema(schema));
-    registrationHandles_.push_back(std::move(registration.first));
-    dispatcher.setManuallyBoxedKernelFor_(registration.second, boxed_kernel_wrapper);
-=======
   Registerer&& op(const std::string& schemaStr, KernelFunction::InternalBoxedKernelFunction* boxed_kernel_wrapper) && {
     static auto& dispatcher = c10::Dispatcher::singleton();
     auto schema = parseSchema(schemaStr);
@@ -127,7 +115,6 @@
     auto op = dispatcher.findSchema(name).value();
     registrationHandles_.push_back(std::move(registration));
     dispatcher.setManuallyBoxedKernelFor_(op, boxed_kernel_wrapper);
->>>>>>> a1eb591e
     return std::move(*this);
   }
 
@@ -154,37 +141,6 @@
 };
 
 static auto registry = Registerer()
-<<<<<<< HEAD
-  .jitOnlyOp("aten::get_device(Tensor self) -> int",
-    [](Stack* stack) {
-      RECORD_FUNCTION("get_device", std::vector<c10::IValue>());
-      auto result =
-          at::get_device((std::move(peek(*stack, 0, 1))).toTensor());
-      drop(*stack, 1);
-      pack(*stack, std::move(result));
-      return 0;
-    })
-  .jitOnlyOp("aten::storage_offset(Tensor self) -> int",
-    [](Stack* stack) {
-      RECORD_FUNCTION("storage_offset", std::vector<c10::IValue>());
-      auto result =
-          ((std::move(peek(*stack, 0, 1))).toTensor()).storage_offset();
-      drop(*stack, 1);
-      pack(*stack, std::move(result));
-       return 0;
-    })
-  .jitOnlyOp("aten::is_contiguous(Tensor self) -> bool",
-    [](Stack* stack) {
-      RECORD_FUNCTION("is_contiguous", std::vector<c10::IValue>());
-      auto result =
-          ((std::move(peek(*stack, 0, 1))).toTensor()).is_contiguous();
-      drop(*stack, 1);
-      pack(*stack, std::move(result));
-      return 0;
-    })
-
-=======
->>>>>>> a1eb591e
   // Generated operators
   ${constructors}
   ;
